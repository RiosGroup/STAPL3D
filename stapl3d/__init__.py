# -*- coding: utf-8 -*-

import logging

from .__version__ import __version__

logging.getLogger(__name__).addHandler(logging.NullHandler())

__author__ = "Michiel Kleinnijenhuis"
__email__ = 'M.Kleinnijenhuis@prinsesmaximacentrum.nl'

import os
import re
import sys
import h5py
import glob
import yaml
import errno
import pickle
import random
import argparse
import itertools
import multiprocessing

from xml import etree as et

import numpy as np

import napari

from mpi4py import MPI

import matplotlib
import matplotlib.pyplot as plt
import matplotlib.gridspec as gridspec

import nibabel as nib

from skimage.io import imread, imsave
from skimage.transform import downscale_local_mean
from skimage.measure import block_reduce

from PyPDF2 import PdfFileMerger

try:
    import javabridge as jv
    import bioformats as bf
except ImportError:
    pass
VM_STARTED = False
VM_KILLED = False

try:
    import DM3lib as dm3
except ImportError:
    pass


class Image(object):
    """

    """

    def __init__(self, path,
                 elsize=None, axlab=None, dtype='float', reslev=0,
                 shape=None, dims=None, dataslices=None, slices=None,
                 chunks=None, compression='gzip', series=0,
                 protective=False, permission='r+'):

        # TODO: squeeze and permute?

        def dict_to_list(axlab, prop):
            if isinstance(prop, dict):
                return [prop[al] for al in axlab]
            else:
                return prop

        self.path = path
        self.elsize = dict_to_list(axlab, elsize)  # TODO: translations / affine
        self.axlab = axlab
        self.dtype = dtype
        self.reslev = reslev
        if shape is None:
            shape = dims
        self.dims = dict_to_list(axlab, shape)
        self.shape = dict_to_list(axlab, shape)

        if slices is not None:
            self.slices = dict_to_list(axlab, slices)
        else:
            self.slices = self.get_slice_objects(dataslices)
        self.chunks = dict_to_list(axlab, chunks)
        self.compression = compression
        self.series = series
        self.protective = protective
        self.permission = permission

        self.file = None
        self.filereader = None
        self.ds = []

        self.set_format()

    def set_format(self):
        """Set the format of the image."""

        self.format = self.get_format(self.path)

    def get_format(self, path_in):
        """Set the format of the image."""

        if os.path.isdir(path_in):
            files = sorted(glob.glob(os.path.join(path_in, '*')))
            if files:
                path = files[0]
            else:
                path = path_in
            return '.tifs'
        else:
            path = path_in

        for ext in ['.h5', '.nii', '.dm3', '.tif', '.ims', '.bdv', '.czi', '.lif']:
            if ext in path:
                return ext

        return '.dat'

    def output_check(self, outpaths, save_steps=True, protective=False):
        """Check output paths for writing."""

        if not outpaths['out']:
            status = "WARNING"
            info = "not writing results to file"
            print("{}: {}".format(status, info))
            return status

        # validate any additional output formats
        if 'addext' in outpaths.keys():
            root = outpaths['addext'][0]
            for ext in outpaths['addext'][1]:
                status = self.output_check_all(root, ext, None,
                                               save_steps, protective)
                if status == "CANCELLED":
                    return status

        # validate the main output
        root, ext = os.path.splitext(outpaths['out'])
        status = self.output_check_all(root, ext, outpaths,
                                       save_steps, protective)

        return status

    def output_check_all(self, root, ext, outpaths=None, save_steps=False, protective=False):

        if '.h5' in ext:
            if outpaths is None:
                status = self.output_check_h5(['{}{}'.format(root, ext)], save_steps, protective)
            else:
                status = self.output_check_h5(outpaths, save_steps, protective)
        elif '.nii' in ext:
            status = self.output_check_dir(['{}{}'.format(root, ext)], protective)
        else:  # directory with images assumed
            status = self.output_check_dir([root], protective)

        return status

    def output_check_h5(self, outpaths, save_steps=True, protective=False):

        try:
            root, ds_main = outpaths['out'].split('.h5')
            h5file_out = h5py.File(root + '.h5', 'a')

        except ValueError:
            status = "CANCELLED"
            info = "main output is not a valid h5 dataset"
            print("{}: {}".format(status, info))
            return status

        else:
            # create a group and set outpath for any intermediate steps
            for dsname, outpath in outpaths.items():
                if ((dsname != 'out') and save_steps and (not outpath)):
                    grpname = ds_main + "_steps"
                    try:
                        h5file_out[grpname]
                    except KeyError:
                        h5file_out.create_group(grpname)
                    outpaths[dsname] = os.path.join(root + '.h5' + grpname, dsname)

            h5file_out.close()

            # check the path for each h5 output
            for _, outpath in outpaths.items():
                if outpath:
                    status, info = self.h5_check(outpath, protective)
                    print("{}: {}".format(status, info))
                    if status == "CANCELLED":
                        return status

    def output_check_dir(self, outpaths, protective):
        """Check output paths for writing."""

        status = ''
        for outpath in outpaths:
            if os.path.exists(outpath):
                if protective:
                    status = 'CANCELLED'
                    info = "protecting {}".format(outpath)
                    print("{}: {}".format(status, info))
                    return status
                else:
                    status = "WARNING"
                    info = 'overwriting {}'.format(outpath)
                    print("{}: {}".format(status, info))
        if not status:
            outdir = os.path.dirname(outpaths[0])
            status = "INFO"
            info = "writing to {}".format(outdir)
            print("{}: {}".format(status, info))

        return status

    def h5_check(self):
        """Check if dataset exists in a h5 file."""

        h5path = self.h5_split()  # TODO: groups
        try:
            h5file = h5py.File(h5path['file'], 'r+')
        except IOError:  # FIXME: it's okay for the file not to be there
            status = "INFO"
            info = "could not open {}".format(self.path)
#             raise UserWarning("could not open {}".format(self.path))
        else:
            if h5path['dset'] in h5file:
                if self.protective:  # TODO: raise error
                    status = "CANCELLED"
                    info = "protecting {}".format(self.path)
                    raise Exception("protecting {}".format(self.path))
                else:
                    status = "WARNING"
                    info = "overwriting {}".format(self.path)
#                     raise UserWarning("overwriting {}".format(self.path))
            else:
                status = "INFO"
                info = "writing to {}".format(self.path)
#                 raise UserWarning("writing to {}".format(self.path))
            h5file.close()

    def h5_check_chunks(self):
        """Make sure chunksize does not exceed dimensions."""

        if self.chunks is None:
            return

        self.chunks = tuple([cs if cs < dim else dim
                             for cs, dim in zip(list(self.chunks), self.dims)])

    def split_path(self, filepath='', fileformat=''):
        """Split path into components."""

        filepath = filepath or self.path
        fileformat = fileformat or self.format

        comps = {}

        if os.path.isdir(filepath):
            comps['dir'] = filepath
            return comps

        if fileformat == '.dat':
            return {'dir': '', 'ext': '.dat', 'base': '', 'fname': '', 'file': ''}
        if fileformat == '.tifs':
            comps['ext'] = 'tif'
        elif fileformat == '.pbf':
            comps['ext'] = os.path.splitext(filepath)[1]
        elif fileformat == '.nii':
            comps['ext'] = '.nii.gz'    # TODO: non-zipped
        else:
            comps['ext'] = fileformat

        if comps['ext'] not in filepath:
            raise Exception('{} not in path'.format(comps['ext']))

        comps['base'] = filepath.split(comps['ext'])[0]
        comps['dir'], comps['fname'] = os.path.split(comps['base'])
        comps['file'] = comps['base'] + comps['ext']

        #if comps['ext'] in ['.h5', '.bdv']:
        if comps['ext'] in ['.h5']:
            comps_int = self.h5_split_int(filepath.split(comps['ext'])[1], ext=comps['ext'])
            comps['int'] = filepath.split(comps['ext'])[1]
            comps.update(comps_int)
        else:
            pass  # TODO: groups/dset from fname

        return comps

    def h5_split_int(self, path_int='', ext='.h5'):
        """Split components of a h5 path."""

        path_int = path_int or self.path.split(ext)[1]

        comps = {}

        if '/' not in path_int:
            raise Exception('no groups or dataset specified for hdf5 path')

        int_comp = path_int.split('/')
        comps['groups'] = int_comp[1:-1]
        comps['dset'] = int_comp[-1]

        return comps

    def h5_split(self, ext='.h5'):
        """Split components of a h5 path."""

        h5path = {}

        h5path['ext'] = ext

        if h5path['ext'] not in self.path:
            raise Exception('{} not in path'.format(h5path['ext']))

        h5path['base'], h5path['int'] = self.path.split(h5path['ext'])

        if self.format == '.ims':
            if not h5path['int']:
                if self.reslev == -1:
                    h5path['int'] = '/DataSet/ResolutionLevel 0'
                else:
                    h5path['int'] = '/DataSet/ResolutionLevel {}'.format(self.reslev)

        if self.format == '.bdv':
            if not h5path['int']:
                h5path['int'] = '/t00000'

        if '/' not in h5path['int']:
            raise Exception('no groups or dataset specified for hdf5 path')

        h5path_int_comp = h5path['int'].split('/')
        h5path['groups'] = h5path_int_comp[1:-1]
        h5path['dset'] = h5path_int_comp[-1]

        h5path['file'] = h5path['base'] + h5path['ext']
        h5path['dir'], h5path['fname'] = os.path.split(h5path['base'])

        return h5path

    def nii_split(self):
        """Split components of a nii path."""

        path_comps = {}

        if '.nii' not in self.path:
            raise Exception('.nii not in path')

        path_comps['base'] = self.path.split('.nii')[0]
        path_comps['ext'] = '.nii.gz'  # FIXME: non-zipped
#         path_comps['dir'], path_comps['fname'] = os.path.split(path_comps['base'])

#         h5path_int_comp = h5path['int'].split('/')
#         h5path['groups'] = h5path_int_comp[1:-1]
#         h5path['dset'] = h5path_int_comp[-1]
#
#         h5path['file'] = h5path['base'] + '.h5'

        return path_comps

    def h5_open(self, permission, comm=None):
        """Open a h5 file."""

        h5path = self.h5_split(ext=self.format)
#         if isinstance(self.file, h5py.File):
#             pass
#         else:
        if comm is None:
            self.file = h5py.File(h5path['file'], permission)
        else:
            self.file = h5py.File(h5path['file'], permission,
                                  driver='mpio', comm=comm)

    def load(self, comm=None, load_data=True):
        """Load a dataset."""

        if not self.path:
            pass

        formats = {'.h5': self.h5_load,
                   '.nii': self.nii_load,
                   '.dm3': self.dm3_load,
                   '.ims': self.ims_load,
                   '.bdv': self.bdv_load,
                   '.czi': self.czi_load,
                   '.lif': self.lif_load,
                   '.pbf': self.pbf_load,
                   '.tif': self.tif_load,  # NOTE: may need pbf for 3D tif
                   '.tifs': self.tifs_load,
                   '.dat': self.dat_load,
                   }

        formats[self.format](comm, load_data)

        self.set_slices()

        self.elsize = self.get_elsize()
        self.axlab = self.get_axlab()

    def dat_load(self, comm=None, load_data=True):
        """Load a h5 dataset."""

        pass

    def h5_load(self, comm=None, load_data=True):
        """Load a h5 dataset."""

        self.h5_open(self.permission, comm)
        h5path = self.h5_split(ext=self.format)
        self.ds = self.file[h5path['int']]
        self.dims = self.ds.shape
        self.dtype = self.ds.dtype
        self.chunks = self.ds.chunks

#         if load_data:
#             data, slices = self.load_dataset()

    def nii_load(self, comm=None, load_data=True):
        """Load a nifti dataset."""

        self.file = nib.load(self.path)
        self.ds = self.file.dataobj
        self.dims = self.ds.shape
        self.dtype = self.ds.dtype

#         if load_data:
#             data, slices = self.load_dataset()

    def tif_load(self, comm=None, load_data=True):
        """Load a 3D tif dataset."""

        self.file = None
        data = imread(self.path)
        self.dims = data.shape
        self.dtype = data.dtype

        if load_data:
            self.ds = data

    def tifs_load(self, comm=None, load_data=True):
        """Load a stack of tifs."""

        self.file = sorted(glob.glob(os.path.join(self.path, "*.tif*")))
        self.ds = []
        self.dims = np.array([len(self.file)] + self.tif_get_yxdims())
        self.dtype = self.tif_load_dtype()

        if load_data:  # TODO: slices (see dm3)
            for fpath in self.file:
                self.ds.append(self.get_image(fpath))
            self.ds = np.array(self.ds, dtype=self.dtype)

    def ims_load(self, comm=None, load_data=True):

        self.h5_open(self.permission, comm)
        h5path = self.h5_split(ext=self.format)
        self.ds = self.file[h5path['int']]
        self.dims = self.ims_get_dims()
        ch0 = self.ds['TimePoint 0/Channel 0/Data']
        self.dtype = ch0.dtype
        self.chunks = list(ch0.chunks) + [1, 1]

    def bdv_load(self, comm=None, load_data=True):

        self.h5_open(self.permission, comm)
        h5path = self.h5_split(ext=self.format)
        self.ds = self.file['/']
        self.dims = self.bdv_get_dims(self.reslev)
        ch0 = self.ds['t00000/s00/{}/cells'.format(self.reslev)]
        self.dtype = ch0.dtype
        self.chunks = list(ch0.chunks) + [1, 1]

    def czi_load(self, comm=None, load_data=True):

        import czifile
        self.file = czifile.CziFile(self.path)

        from stapl3d.preprocessing import shading
        iminfo = shading.get_image_info(self.path)

        if load_data:
            # TODO: generalize
            from tifffile import create_output
            data = create_output(None, iminfo['zstack_shape'], iminfo['dtype'])
            data = np.squeeze(shading.read_zstack(self.path, 0, data))
            if len(data.shape) == 2:
                dims = iminfo['dims_zyxc'][1:3]
            elif len(data.shape) == 3:
                dims = iminfo['dims_zyxc'][:3]
            elif len(data.shape) == 4:
                data = np.transpose(data, axes=[1, 2, 3, 0])  # czyx to zyxc
<<<<<<< HEAD
                dims = iminfo['dims_zyxc']
=======
            self.ds = data
>>>>>>> 76f2bff7
        else:
            self.ds = []

<<<<<<< HEAD
        self.ds = data
        self.dims = dims
=======
        self.dims = iminfo['dims_zyxc']
>>>>>>> 76f2bff7
        self.dtype = iminfo['dtype']
        self.chunks = None

    def lif_load(self, comm=None, load_data=True):

        from readlif.reader import LifFile
        self.file = LifFile(self.path).get_image(0)  # TODO: choice of image / series

        from tifffile import create_output
        from stapl3d.preprocessing import shading
        iminfo = shading.get_image_info(self.path)
        data = create_output(None, iminfo['zstack_shape'], iminfo['dtype'])
        data = np.squeeze(shading.read_zstack(self.path, 0, data))
        if len(data.shape) == 2:
            data = np.expand_dims(data, 0)
        if len(data.shape) == 4:
            data = np.transpose(data, axes=[1, 2, 3, 0])  # czyx to zyxc

        self.ds = data
        self.dims = data.shape
        self.dtype = data.dtype
        self.chunks = None

    def bdv_get_dims(self, reslev=0):

        tps = [v for k, v in self.file.items() if k.startswith('t')]
        n_timepoints = len(tps)
        chs = [v for k, v in tps[0].items() if k.startswith('s')]
        n_channels = len(chs)
        rls = [v for k, v in chs[0].items()]
        n_reslevs = len(rls)

        dims_zyx = rls[reslev]['cells'].shape

        return list(dims_zyx) + [len(chs), len(tps)]

    def pbf_load(self, comm=None, load_data=True):
        """Load a dataset with python bioformats."""

        if not VM_STARTED:
            start()
        if VM_KILLED:
            raise RuntimeError("The Java Virtual Machine has already been "
                               "killed, and cannot be restarted. See the "
                               "python-javabridge documentation for more "
                               "information. You must restart your program "
                               "and try again.")

        md = bf.get_omexml_metadata(self.path)
        names, sizes, elsizes, axlabs, dtypes = parse_xml_metadata(md)
        if self.format == '.ims':
            self.h5_open('r', comm)
        else:
            self.file = bf.ImageReader(self.path)
        self.filereader = bf.ImageReader(self.path)
        self.ds = []
        self.dims = sizes[0]
        self.dtype = dtypes[0]

        if load_data:
            self.set_slices()
            self.elsize = list(elsizes[0])
            self.axlab = axlabs[0]
            self.ds = self.pbf_load_data()

    def pbf_load_data(self):

        # FIXME: same as h5 etc
        self.dims = [dim for dim in self.slices2shape()]
        data = np.empty(self.dims, self.dtype)

        i = {al: self.axlab.index(al) for al in self.axlab}
        slices = {al: self.slices[i[al]] for al in self.axlab}
        iterators = {al: range(slices[al].start, slices[al].stop, 1) for al in self.axlab}

        xywh = (slices['x'].start,
                slices['y'].start,
                slices['x'].stop - slices['x'].start,
                slices['y'].stop - slices['y'].start)

        dims_dict = {'x': xywh[2], 'y': xywh[3], 'z': 1, 'c': 1, 't': 1}
        shape_xy = [dims_dict[al] for al in self.axlab]

        for c_idx in iterators['c']:
            for z_idx in iterators['z']:
                for t_idx in iterators['t']:

                    c_idx_n = c_idx - slices['c'].start
                    z_idx_n = z_idx - slices['z'].start
                    t_idx_n = t_idx - slices['t'].start
                    slc_dict = {
                        'x': slice(0, xywh[2], 1),
                        'y': slice(0, xywh[3], 1),
                        'z': slice(z_idx_n, z_idx_n + 1, 1),
                        'c': slice(c_idx_n, c_idx_n + 1, 1),
                        't': slice(t_idx_n, t_idx_n + 1, 1),
                    }
                    slcs = [slc_dict[al] for al in self.axlab]

                    data_xy = self.filereader.read(c=c_idx, z=z_idx, t=t_idx, series=self.series,
                                                   wants_max_intensity=False, rescale=False, XYWH=xywh)
                    data[tuple(slcs)] = np.reshape(data_xy, shape_xy)

        return np.array(data)

    def pbf_get_dims(self):

        md = bf.get_omexml_metadata(self.path)
        names, dims, elsizes, axlabs, dtypes = parse_xml_metadata(md)

        return dims

    def dm3_load(self, comm=None, load_data=True):
        """Load a stack of dm3s."""

        self.file = sorted(glob.glob(os.path.join(self.path, "*.dm3")))
        self.ds = []
        self.dims = np.array([len(self.file)] + self.dm3_get_yxdims())
        self.dtype = self.dm3_load_dtype()

        if load_data:
            slcs_z = self.slices[self.axlab.index('z')]
            slcs_y = self.slices[self.axlab.index('y')]
            slcs_x = self.slices[self.axlab.index('x')]
            for fpath in self.file[slcs_z]:
                im = self.get_image(fpath)
                im = im[slcs_y, slcs_x]
                self.ds.append(im)
            self.ds = np.array(self.ds, dtype=self.dtype)

    def get_props(self, shape=[], elsize=[], axlab='',
                  chunks=False, slices=[], dtype='',
                  protective=False, squeeze=False):

        props = {'shape': shape or list(self.slices2shape()),
                 'elsize': elsize or list(self.elsize),
                 'axlab': axlab or str(self.axlab),
                 'chunks': chunks or self.chunks,  # FIXME: can be None
                 'slices': slices or list(self.slices),
                 'dtype': dtype or self.dtype,
                 'protective': protective or self.protective}

        if squeeze:
            props = self.squeeze_props(props)

        return props

    def squeeze_props(self, props=None, dim=None):

        # FIXME: list returned for axlab
        if props is None:
            props = self.get_props()

        if dim is None:
            if 'c' in self.axlab:
                dim = self.axlab.index('c')
            else:
                return props

        squeezable = ['shape', 'elsize', 'axlab', 'chunks', 'slices']
        for prop in squeezable:

            val = props[prop]
            if val is not None:
                props[prop] = list(val)
                del props[prop][dim]
            else:
                props[prop] = val

        return props

    def squeeze_channel(self, dim=None):

        props = {'shape': list(self.slices2shape()),
                 'elsize': self.elsize,
                 'axlab': self.axlab,
                 'chunks': self.chunks,
                 'slices': self.slices}

        if dim is None:
            if 'c' in self.axlab:
                dim = self.axlab.index('c')
            else:
                return props

        squeezed = {}
        for prop, val in props.items():
            if val is not None:
                squeezed[prop] = list(val)
                del squeezed[prop][dim]
            else:
                squeezed[prop] = val

        return squeezed

    def slice_dataset(self, squeeze=True):

        ndim = self.get_ndim()
        if self.slices is None:
            self.set_slices()
        slices = self.slices

        if self.format == '.pbf':
            data = self.pbf_load_data()
        elif self.format == '.ims':
            data = self.slice_dataset_ims(self.ds, slices)
        elif self.format == '.bdv':
            data = self.slice_dataset_bdv(self.ds, slices)
        else:
            if ndim == 1:
                data = self.ds[slices[0]]
            elif ndim == 2:
                data = self.ds[slices[0],
                               slices[1]]
            elif ndim == 3:
                data = self.ds[slices[0],
                               slices[1],
                               slices[2]]
            elif ndim == 4:
                data = self.ds[slices[0],
                               slices[1],
                               slices[2],
                               slices[3]]
            elif ndim == 5:
                data = self.ds[slices[0],
                               slices[1],
                               slices[2],
                               slices[3],
                               slices[4]]

#         self.ds = np.squeeze(data)  # FIXME?

        if squeeze:
            data = np.squeeze(data)

        return data

    def slice_dataset_ims(self, rs0_group, slices):
        """

        NOTE: this is a zero-padded version of the dataset.
        """

        slcs = [slices[self.axlab.index('z')],
                slices[self.axlab.index('y')],
                slices[self.axlab.index('x')],
                slices[self.axlab.index('c')],
                slices[self.axlab.index('t')]]

        dims = [len(range(*slc.indices(slc.stop))) for slc in slcs]
        data = np.empty(dims, dtype=self.dtype)

        if slcs[4].start is not None:
            t_start = int(slcs[4].start)
        else:
            t_start = None
        if slcs[4].start is not None:
            t_stop = int(slcs[4].stop)
        else:
            t_stop = None
        if slcs[4].step is not None:
            t_step = int(slcs[4].step)
        else:
            t_step = None
        if slcs[3].start is not None:
            c_start = int(slcs[3].start)
        else:
            c_start = None
        if slcs[3].stop is not None:
            c_stop = int(slcs[3].stop)
        else:
            c_stop = None
        if slcs[3].step is not None:
            c_step = int(slcs[3].step)
        else:
            c_step = None

        tp_names = ['TimePoint {}'.format(i) for i in range(len(rs0_group))]
        timepoints_sorted = [(tp_name, rs0_group[tp_name]) for tp_name in tp_names]
        t_iter_slc = itertools.islice(timepoints_sorted, t_start, t_stop, t_step)

        for tp_idx, (_, tp) in enumerate(t_iter_slc):

            ch_names = ['Channel {}'.format(i) for i in range(len(tp))]
            channels_sorted = [(ch_name, tp[ch_name]) for ch_name in ch_names]
            c_iter_slc = itertools.islice(channels_sorted, c_start, c_stop, c_step)

            for ch_idx, (_, ch) in enumerate(c_iter_slc):

                data_tmp = ch['Data'][slcs[0], slcs[1], slcs[2]]
                data[..., ch_idx, tp_idx] = data_tmp

        return data

    def slice_dataset_bdv(self, rs0_group, slices):
        """

        NOTE: this is a zero-padded version of the dataset.
        """

        slcs = [slices[self.axlab.index('z')],
                slices[self.axlab.index('y')],
                slices[self.axlab.index('x')],
                slices[self.axlab.index('c')],
                slices[self.axlab.index('t')]]

        dims = [len(range(*slc.indices(slc.stop))) for slc in slcs]
        data = np.empty(dims, dtype=self.dtype)

        if slcs[4].start is not None:
            t_start = int(slcs[4].start)
        else:
            t_start = None
        if slcs[4].start is not None:
            t_stop = int(slcs[4].stop)
        else:
            t_stop = None
        if slcs[4].step is not None:
            t_step = int(slcs[4].step)
        else:
            t_step = None
        if slcs[3].start is not None:
            c_start = int(slcs[3].start)
        else:
            c_start = None
        if slcs[3].stop is not None:
            c_stop = int(slcs[3].stop)
        else:
            c_stop = None
        if slcs[3].step is not None:
            c_step = int(slcs[3].step)
        else:
            c_step = None

        tp_names = [k for k, v in rs0_group.items() if k.startswith('t')]
        timepoints_sorted = [(tp_name, rs0_group[tp_name]) for tp_name in tp_names]
        t_iter_slc = itertools.islice(timepoints_sorted, t_start, t_stop, t_step)
        for tp_idx, (_, tp) in enumerate(t_iter_slc):
            ch_names = [k for k, v in tp.items() if k.startswith('s')]
            channels_sorted = [(ch_name, tp[ch_name]) for ch_name in ch_names]
            c_iter_slc = itertools.islice(channels_sorted, c_start, c_stop, c_step)
            for ch_idx, (_, ch) in enumerate(c_iter_slc):
                data_tmp = ch['{}/cells'.format(self.reslev)][slcs[0], slcs[1], slcs[2]]
                data[..., ch_idx, tp_idx] = data_tmp

        return data

    def load_dataset(self):

        self.slice_dataset()
        self.format = '.dat'
        self.file = None
        self.set_dims()

    def normalize_data(self, data):
        """Normalize data between 0 and 1."""

        data = data.astype('float64')
        datamin = np.amin(data)
        datamax = np.amax(data)
        data -= datamin
        data *= 1/(datamax-datamin)

        return data, [datamin, datamax]

    def remove_singleton_props(self, props, dim):

        del props['shape'][dim]
        del props['elsize'][dim]

        props['axlab'] = props['axlab'].replace(props['axlab'][dim], '')

        if props['chunks'] is not None:
            del props['chunks'][dim]

        if props['slices'] is not None:
            del props['slices'][dim]

        return props

    def remove_singleton(self, dim):

        del self.dims[dim]

        del self.elsize[dim]

        self.axlab = self.axlab.replace(self.axlab[dim], '')

        if self.chunks is not None:
            del self.chunks[dim]

        if self.slices is not None:
            del self.slices[dim]

        #FIXME
#         self.ds = np.squeeze(self.ds, dim)

    def get_ndim(self):
        """Return the cardinality of the dataset."""

        if self.format == '.nii':
            ndim = len(self.file.header.get_data_shape())
        else:
            ndim = len(self.dims)

        return ndim

    def set_dims(self):
        """Set the dims property to the shape of the dataset."""

        self.dims = self.ds.shape

    def set_dataslices(self):
        """Set the dataslices property to the full shape of the dataset."""

        if self.dataslices is None:
            self.dataslices = []
            for dim in self.dims:
                self.dataslices += [0, dim, 1]

    def get_offset_slices(self, offsets, slices=None):
        """."""

        if slices is None:
            slices = list(self.slices)

        slcs = [slice(slc.start + o, slc.stop + o, slc.step)
                for o, slc in zip(offsets, slices)]

        return slcs

    def set_slices(self):

        if self.slices is None:
            self.slices = [slice(0, dim, 1) for dim in self.dims]
        else:
            slices = []
            for slc, dim in zip(self.slices, self.dims):
                if slc.stop == 0:
                    slices.append(slice(slc.start, dim, slc.step))
                else:
                    slices.append(slc)
            self.slices = slices

    def get_slice_objects(self, dataslices, dims=None, offsets=None):
        """Get the full ranges for z, y, x if upper bound is undefined."""

        if dataslices is None:
            return

        if offsets is None:
            offsets = [0 for _ in dataslices[::3]]

        starts = dataslices[::3] + offsets
        stops = dataslices[1::3] + offsets
#         stops = [dim if stop == 0 else stop
#                  for stop, dim in zip(stops, dims)]
        steps = dataslices[2::3]
        slices = [slice(start, stop, step)
                  for start, stop, step in zip(starts, stops, steps)]

        return slices

    def slices2shape(self, slices=None):
        """Get the shape of the sliced dataset."""

        if slices is None:
            slices = self.set_slices() if self.slices is None else self.slices

        # FIXME: assuming step=1
        return (slc.stop - slc.start for slc in slices)

    def get_elsize(self):
        """Get the element sizes."""

        if ((self.elsize is not None) and (len(self.elsize) > 0)):
            elsize = self.elsize
#             print("""WARNING:
#                   elsize already specified as {}""".format(self.elsize))
            return elsize

        formats = {'.h5': self.h5_load_elsize,
                   '.nii': self.nii_load_elsize,
                   '.dm3': self.dm3_load_elsize,
                   '.ims': self.ims_load_elsize,
                   '.bdv': self.bdv_load_elsize,
                   '.czi': self.czi_load_elsize,
                   '.lif': self.lif_load_elsize,
                   '.pbf': self.pbf_load_elsize,
                   '.tif': self.tif_load_elsize,
                   '.tifs': self.tifs_load_elsize}
        elsize = formats[self.format]()

        if elsize is None:
            elsize = np.array([1.] * self.get_ndim())
#             raise Exception("""WARNING: elsize is None;
#                                replaced by {}""".format(elsize))

        return elsize

    def h5_load_elsize(self):
        """Get the element sizes from a dataset."""

        if 'element_size_um' in self.ds.attrs.keys():
            elsize = self.ds.attrs['element_size_um']
        else:
            elsize = None

        return elsize

    def nii_load_elsize(self):
        """Get the element sizes from a dataset."""

        elsize = list(self.file.header.get_zooms())

        return elsize

    def dm3_load_elsize(self):
        """Get the element sizes from a dataset."""

        dm3f = dm3.DM3(self.file[0], debug=0)

        id_dm3 = 'root.ImageList.1.ImageData'
        tag = '{}.Calibrations.Dimension.{:d}.Scale'
        elsize_x = float(dm3f.tags.get(tag.format(id_dm3, 0)))
        elsize_y = float(dm3f.tags.get(tag.format(id_dm3, 1)))

        tag = 'root.ImageList.1.ImageTags.SBFSEM.Record.Slice thickness'
        slicethickness = float(dm3f.tags.get(tag))
        elsize_z = slicethickness / 1000

        return [elsize_z, elsize_y, elsize_x]

    def pbf_load_elsize(self):

        md = bf.get_omexml_metadata(self.path)
        elsizes = parse_xml_metadata(md)[2]

        return list(elsizes[0])

    def ims_load_elsize(self):

        def att2str(att):
            return ''.join([t.decode('utf-8') for t in att])

        im_info = self.file['/DataSetInfo/Image']

        extmin0 = float(att2str(im_info.attrs['ExtMin0']))
        extmin1 = float(att2str(im_info.attrs['ExtMin1']))
        extmin2 = float(att2str(im_info.attrs['ExtMin2']))
        extmax0 = float(att2str(im_info.attrs['ExtMax0']))
        extmax1 = float(att2str(im_info.attrs['ExtMax1']))
        extmax2 = float(att2str(im_info.attrs['ExtMax2']))

        extX = extmax0 - extmin0
        extY = extmax1 - extmin1
        extZ = extmax2 - extmin2

        dims = self.ims_get_dims()
        elsizeX = extX / dims[2]
        elsizeY = extY / dims[1]
        elsizeZ = extZ / dims[0]

        return [elsizeZ, elsizeY, elsizeX, 1, 1]

    def ims_get_dims(self):

        def att2str(att):
            return ''.join([t.decode('utf-8') for t in att])

        im_info = self.ds['TimePoint 0/Channel 0']
        dimZ = int(att2str(im_info.attrs['ImageSizeZ']))
        dimY = int(att2str(im_info.attrs['ImageSizeY']))
        dimX = int(att2str(im_info.attrs['ImageSizeX']))
        dimC = len(self.ds['TimePoint 0'])
        dimT = len(self.ds)

        return [dimZ, dimY, dimX, dimC, dimT]

    def bdv_load_elsize(self):
        """Get the element sizes from a dataset."""

        ds = self.ds['t00000/s00'][str(self.reslev)]['cells']
        elsize = ds.attrs['element_size_um']

        return list(elsize) + [1, 1]

    def czi_load_elsize(self):
        """Get the element sizes from a dataset."""

        from xml.etree import cElementTree as etree
        import czifile

        segment = czifile.Segment(self.file._fh, self.file.header.metadata_position)
        data = segment.data().data()
        md = etree.fromstring(data.encode('utf-8'))

        elsize_z = float(md.findall('.//ScalingZ')[0].text) * 1e6
        elsize_y = float(md.findall('.//ScalingY')[0].text) * 1e6
        elsize_x = float(md.findall('.//ScalingX')[0].text) * 1e6

        elsize = [elsize_y, elsize_x]
        if len(self.dims) > 2:
            elsize = [elsize_z] + elsize
        if len(self.dims) > 3:
            elsize += [1]
        if len(self.dims) > 4:
            elsize += [1]

        return elsize

    def lif_load_elsize(self):
        """Get the element sizes from a dataset."""

        idxs = [4, 5]
        if len(self.dims) == 3:
            idxs = [1] + idxs
        if len(self.dims) == 4:
            idxs += [0]

        elsize = [1./self.file.scale[idx] for idx in idxs]

        return elsize

    def tif_load_elsize(self):
        """Get the element sizes from a dataset."""

        elsize = None

        return elsize

    def tifs_load_elsize(self):
        """Get the element sizes from a dataset."""

        elsize = None

        return elsize

    def get_axlab(self):
        """Get the axis labels."""

        if ((self.axlab is not None) and (len(self.axlab) > 0)):
            axlab = ''.join(self.axlab)
#             print("""WARNING:
#                   axlab already specified as {}""".format(self.axlab))
            return axlab

        formats = {'.h5': self.h5_load_axlab,
                   '.nii': self.nii_load_axlab,
                   '.dm3': self.dm3_load_axlab,
                   '.ims': self.ims_load_axlab,
                   '.bdv': self.bdv_load_axlab,
                   '.czi': self.czi_load_axlab,
                   '.lif': self.lif_load_axlab,
                   '.pbf': self.pbf_load_axlab,
                   '.tif': self.tif_load_axlab,
                   '.tifs': self.tifs_load_axlab}
        axlab = formats[self.format]()

        if axlab is None:
            axlab = 'zyxct'[:self.get_ndim()]
#             raise Exception("""WARNING: axlab is None;
#                                replaced by {}""".format(axlab))

        return axlab

    def h5_load_axlab(self):
        """Get the dimension labels from a dataset."""

        if 'DIMENSION_LABELS' in self.ds.attrs.keys():
            try:
                axlab = b''.join(self.ds.attrs['DIMENSION_LABELS']).decode("utf-8")
            except TypeError:
                axlab = ''.join(self.ds.attrs['DIMENSION_LABELS'])
        else:
            axlab = None

        return axlab

    def nii_load_axlab(self):
        """Get the dimension labels from a dataset."""

        axlab = 'xyztc'[:self.get_ndim()]  # FIXME: get from header?

        return axlab

    def dm3_load_axlab(self):
        """Get the dimension labels from a dataset."""

        axlab = 'zyxct'[:self.get_ndim()]  # FIXME: get from header?

        return axlab

    def czi_load_axlab(self):
        """Get the element sizes from a dataset."""

        axlab = 'yx'
        if len(self.dims) > 2:
            axlab = 'z' + axlab
        if len(self.dims) > 3:
            axlab += 'c'
        if len(self.dims) > 4:
            axlab += 't'

        return axlab

    def lif_load_axlab(self):
        """Get the element sizes from a dataset."""

        axlab = 'yx'
        if len(self.dims) == 3:
            axlab = 'z' + axlab
        if len(self.dims) == 4:
            axlab += 'c'

        return axlab

    def pbf_load_axlab(self):

        md = bf.get_omexml_metadata(self.path)
        axlabs = parse_xml_metadata(md)[3]

        return axlabs[0]

    def ims_load_axlab(self):

        return 'zyxct'

    def bdv_load_axlab(self):

        return 'zyxct'

    def tif_load_axlab(self):
        """Get the dimension labels from a dataset."""

        # FIXME or describe: assumptions
        al = {2: 'yx', 3: 'zyx', 4: 'zyxc', 5:'zyxct'}

        return al[self.get_ndim()]

    def tifs_load_axlab(self):
        """Get the dimension labels from a dataset."""

        axlab = 'zyxct'[:self.get_ndim()]  # FIXME: get from header?

        return axlab

    def h5_load_attributes(self):
        """Load attributes from a dataset."""

        ndim = self.get_ndim()
        self.h5_load_elsize(np.array([1] * ndim))
        self.h5_load_axlab('zyxct'[:ndim])

    def h5_write_elsize(self):
        """Write the element sizes to a dataset."""

        if self.elsize is not None:
            self.ds.attrs['element_size_um'] = self.elsize

    def h5_write_axlab(self):
        """Write the dimension labels to a dataset."""

        if self.axlab is not None:
            # FIXME: throws segfault if it already exists as as string
            # for i, label in enumerate(self.axlab):
            #     self.ds.dims[i].label = label
            self.ds.attrs['DIMENSION_LABELS'] = self.axlab

    def h5_write_attributes(self):
        """Write attributes to a dataset."""

        self.h5_write_elsize()
        self.h5_write_axlab()

    def create(self, comm=None):
        """Create a dataset."""

#         self.output_check()  # TODO
        if not self.path:
            pass

        formats = {'.h5': self.h5_create,
                   '.ims': self.ims_create,
                   '.bdv': self.bdv_create,  # TODO
                   '.nii': self.nii_create,
                   '.tif': self.tif_create,
                   '.tifs': self.tifs_create,
                   '.dat': self.dat_create}

        formats[self.format](comm)

        self.set_slices()

    def h5_create(self, comm=None):
        """Create a h5 dataset."""

        if comm is not None:
            self.chunks = None
            self.compression = None

        self.h5_open('a', comm)

        h5path = self.h5_split()

        parent = self.file
        for grpname in h5path['groups']:
            try:
                parent = parent[grpname]
            except KeyError:
                parent = parent.create_group(grpname)

        if h5path['dset'] in parent:
            self.ds = parent[h5path['dset']]
        else:
            self.h5_check_chunks()
            self.h5_create_dset(parent, h5path['dset'], comm)
            self.h5_write_attributes()

    def h5_create_dset(self, parent, dset_name, comm=None):
        """Create a h5 dataset."""

        if comm is None:
            self.ds = parent.create_dataset(dset_name,
                                            shape=self.dims,
                                            dtype=self.dtype,
                                            chunks=self.chunks,
                                            compression=self.compression)
        else:
            self.ds = parent.create_dataset(dset_name,
                                            shape=self.dims,
                                            dtype=self.dtype)

    def ims_create(self, comm=None):

        datatype = self.dtype
        if datatype == 'float64':
            datatype = 'float32'
        self.load(comm, load_data=False)
        self.dims = self.ims_get_dims()

        # TODO: create new file, copy all but channel data, and use ref from other??
        ch0_idx = 0
        ch0_name = 'Channel {}'.format(ch0_idx)
        ch0_info = '/DataSetInfo/{}'.format(ch0_name)

        chn_idx = self.dims[3]
        chn_name = 'Channel {}'.format(chn_idx)
        chn_info = '/DataSetInfo/{}'.format(chn_name)

        self.file[ch0_info].copy(ch0_info, chn_info)
        nr = len(self.file['/DataSet'])

        for tp_idx in range(0, self.dims[4]):

            for rl_idx in range(0, nr):

                rl = self.file['/DataSet/ResolutionLevel {}'.format(rl_idx)]
                tp = rl['TimePoint {}'.format(tp_idx)]

                ch0 = tp['Channel {}'.format(ch0_idx)]
                ds0 = ch0['Data']
                hg0 = ch0['Histogram']
                if 'Histogram1024' in ch0.keys():
                    hg00 = ch0['Histogram1024']

                chn = tp.create_group(chn_name)
                dsn = chn.create_dataset('Data',
                                         shape=ds0.shape,
                                         dtype=datatype,
                                         chunks=ds0.chunks,
                                         compression=ds0.compression,
                                         compression_opts=ds0.compression_opts,
                                         )
                hgn = chn.create_dataset_like('Histogram', hg0)
                if 'Histogram1024' in ch0.keys():
                    hgn = chn.create_dataset_like('Histogram1024', hg00)

                for dim in 'XYZ':
                    isd = 'ImageSize{}'.format(dim)
                    chn.attrs[isd] = ch0.attrs[isd]

                # TODO?: self.ds =
        self.dims[3] += 1

    def bdv_create(self, comm=None):

        # FIXME
        pass

    def nii_create(self, comm=None):
        """Write a dataset to nifti format."""

        dtype = 'uint8' if self.dtype == 'bool' else self.dtype
        dtype = 'float' if self.dtype == 'float16' else dtype

#         try:
#             self.nii_load()  # FIXME
#         except:  # FileNotFoundError
        self.ds = np.empty(self.dims, dtype)
        self.file = nib.Nifti1Image(self.ds, self.get_transmat())

    def tif_create(self, comm=None):
        """Write a dataset to 3Dtif format."""

#         try:
#             self.tif_load()
#         except:
        self.file = None
        self.ds = np.empty(self.dims, self.dtype)

    def tifs_create(self, comm=None):
        """Write a dataset to a tif stack."""

#         try:
#             self.tifs_load()
#         except:
        self.file = None
        self.ds = []  # np.empty(self.dims, self.dtype)

    def dat_create(self, comm=None):
        """Write a dataset to dat format."""

        self.file = None
        self.ds = np.empty(self.dims, self.dtype)

    def get_transmat(self):
        """Return a transformation matrix with scaling of elsize."""

        mat = np.eye(4)
        if self.elsize is not None:
            mat[0][0] = self.elsize[0]
            mat[1][1] = self.elsize[1]
            mat[2][2] = self.elsize[2]

        return mat

    def write(self, data=None, slices=None):
        """Write a dataset."""

        if data is None:
            data = self.ds

        if slices is None:
            slices = self.slices

        formats = {'.h5': self.h5_write,
                   '.ims': self.ims_write,
                   '.bdv': self.bdv_write,
                   '.nii': self.nii_write,
                   '.tif': self.tif_write,
                   '.tifs': self.tifs_write,
                   '.dat': self.dat_write}

        formats[self.format](data, slices)

    def h5_write(self, data, slices):
        """Write data to a hdf5 dataset."""

        self.write_block(self.ds, data, slices)

    def bdv_write(self, data, slices):

        def slices2dsslices(start, step, shape):
            ds_step = step
            ds_start = int(start / step)
            ds_stop = ds_start + int(shape / ds_step)  # + ds_step
            ds_slice = slice(ds_start, ds_stop, 1)
            return ds_slice

        tp_names = ['t{:05d}'.format(tp_idx) for tp_idx in range(slices[self.axlab.index('t')].start, slices[self.axlab.index('t')].stop)]
        ch_names = ['s{:02d}'.format(ch_idx) for ch_idx in range(slices[self.axlab.index('c')].start, slices[self.axlab.index('c')].stop)]

        for tp_name in tp_names:
            for ch_name in ch_names:
                ch = self.file[tp_name][ch_name]
                for k, rl in ch.items():
                    rl_idx = int(k)
                    dsn = rl['cells']
                    ds_t = self.file[ch_name]['resolutions'][rl_idx, :][::-1].astype(int)
                    target_shape = list(self.slices2shape(slices))
                    slcs_out = [slices2dsslices(slc.start, step, shape) for slc, step, shape in zip(slices, ds_t, target_shape)]
                    ds_shape = list(self.slices2shape(slcs_out))
                    data_rl = data[::ds_t[0],::ds_t[1],::ds_t[2]]
                    data_rl = data_rl[:ds_shape[0], :ds_shape[1], :ds_shape[2]]
                    self.write_block(dsn, data_rl, slcs_out)


    def ims_write(self, data, slices):
        # data: rl0 unpadded block size (margins removed)
        # slices: rl0 block slices into full unpadded dataset

        def slices2dsslices(start, step, shape):
            ds_step = step
            ds_start = int(start / step)
            ds_stop = ds_start + int(shape / ds_step)  # + ds_step
            ds_slice = slice(ds_start, ds_stop, 1)
            return ds_slice

        def write_attribute(ch, name, val, formatstring='{:.3f}'):
            arr = [c for c in formatstring.format(val)]
            ch.attrs[name] = np.array(arr, dtype='|S1')

        chn_idx = slices[3].start
        chn_name = 'Channel {}'.format(chn_idx)

        ds = self.ds.parent
        nr = len(ds)

        # FIXME: timepoints not implemented
        for tp_idx in range(0, self.dims[4]):

            for rl_idx in range(0, nr):

                rl = ds['ResolutionLevel {}'.format(rl_idx)]
                tp = rl['TimePoint {}'.format(tp_idx)]

                chn = tp[chn_name]
                dsn = chn['Data']  # padded dataset

                # unpadded shape
                tags = ['ImageSizeZ', 'ImageSizeY', 'ImageSizeX']
                if rl_idx == 0:
                    ZYXt =[int(''.join([c.decode('utf-8') for c in chn.attrs[tag]])) for tag in tags]
                ZYX =[int(''.join([c.decode('utf-8') for c in chn.attrs[tag]])) for tag in tags]

                # downsample factors (wrt to full resolution)
                ds_t = [int(t / c) for t, c in zip(ZYXt, ZYX)]
                target_shape = list(self.slices2shape(slices))

                # downsample data
                  # TODO: downsample_blockwise?
                data_rl = data[::ds_t[0],::ds_t[1],::ds_t[2]]
                data_rl = data_rl[:ZYX[0], :ZYX[1], :ZYX[2]]

                # define output slices
                slcs_out = [slices2dsslices(slc.start, step, shape)
                            for slc, step, shape in zip(slices, ds_t, target_shape)]
                slcs_out = [slice(slc_out.start, slc_out.start + dr, 1)
                            for slc_out, dr in zip(slcs_out, data_rl.shape)]

                # write the block
                self.write_block(dsn, data_rl, slcs_out)

                # write histogram
                # FIXME!: histogram of full dataset on close only
                hgn = chn['Histogram']
                hist = np.histogram(data_rl, bins=hgn.shape[0])
                hgn[:] = hist[0]
                # write histogram attributes
                attributes = {
                    'HistogramMin': (np.amin(hist[1]), '{:.3f}'),
                    'HistogramMax': (np.amax(hist[1]), '{:.3f}'),
                }
                for k, v in attributes.items():
                    write_attribute(chn, k, v[0], v[1])

                if 'Histogram1024' in chn.keys():
                    hgn1024 = chn['Histogram1024']
                    hist1024 = np.histogram(data_rl, bins=hgn1024.shape[0])
                    hgn1024[:] = hist1024[0]
                    # write histogram attributes
                    attributes = {
                        'HistogramMin1024': (np.amin(hist1024[1]), '{:.3f}'),
                        'HistogramMax1024': (np.amax(hist1024[1]), '{:.3f}'),
                    }
                    for k, v in attributes.items():
                        write_attribute(chn, k, v[0], v[1])

    def nii_write(self, data, slices):
        """Write data to a nifti dataset."""

        if data.dtype == 'bool':
            data = data.astype('uint8')

#         self.ds = self.file.get_fdata()  # loads as floats
#         self.ds = np.asanyarray(self.file.dataobj).astype(self.dtype)  # unsafe cast
        self.ds = np.asanyarray(self.file.dataobj)
        self.write_block(self.ds, data, slices)
        nib.Nifti1Image(self.ds, self.get_transmat()).to_filename(self.path)

    def nii_write_mat(self, data, slices, mat):
        """Write data to a nifti dataset."""

        if data.dtype == 'bool':
            data = data.astype('uint8')

#         self.ds = self.file.get_fdata()  # loads as floats
#         self.ds = np.asanyarray(self.file.dataobj).astype(self.dtype)  # unsafe cast
        self.ds = np.asanyarray(self.file.dataobj)
        self.write_block(self.ds, data, slices)
        nib.Nifti1Image(self.ds, mat).to_filename(self.path)

    def tif_write(self, data, slices):
        """Write data to a 3Dtif dataset."""

        if data is not None:
            self.write_block(self.ds, data, slices)

        if self.ds.dtype == 'bool':
            dtype = 'uint8'
        else:
            dtype = self.dtype

        imsave(self.path, self.ds.astype(dtype, copy=False))

    def tifs_write(self, data, slices):
        """Write data to a tif stack."""

        # TODO: 4D data?

#         nzfills = 5
#         ext = '.tif'
        nzfills = 4
        ext = '.png'
        slicedim = self.axlab.index('z')
        slcoffset = slices[slicedim].start

        self.mkdir_p()
#         ch = slices[3].start
#         tile=0
#         chstring = '_ch{:02d}_tile{:04d}'.format(ch, tile)
        fstring = '{{:0{0}d}}'.format(nzfills)

        if data.dtype == 'bool':
            data = data.astype('uint8')

        if ext != '.tif':
            data = self.normalize_data(data)[0]

        if data.ndim == 2:
            slcno = slcoffset
            filepath = os.path.join(self.path, fstring.format(slcno) + ext)
            imsave(filepath, data)
            return

        for slc in range(0, data.shape[slicedim]):  # TODO: slices
            slcno = slc + slcoffset
            if slicedim == 0:
                slcdata = data[slc, :, :]
            elif slicedim == 1:
                slcdata = data[:, slc, :]
            elif slicedim == 2:
                slcdata = data[:, :, slc]

            filepath = os.path.join(self.path, fstring.format(slcno) + ext)
#             filepath = os.path.join(self.path, fstring.format(slcno) + chstring + ext)
            imsave(filepath, slcdata)

    def dat_write(self, data, slices):
        """Write data to a dataset."""

        self.write_block(self.ds, data, slices)

    def write_block(self, ds, data, slices):
        """Write a block of data into a dataset."""

        if slices is None:
            slices = self.slices

        ndim = self.get_ndim()
        if self.format in ['.ims', '.bdv']:
            ndim = 3

        # ds[tuple(slices)] = data
        if ndim == 1:
            ds[slices[0]] = data
        elif ndim == 2:
            ds[slices[0], slices[1]] = data
        elif ndim == 3:
            ds[slices[0], slices[1], slices[2]] = data
        elif ndim == 4:
            ds[slices[0], slices[1], slices[2], slices[3]] = data
        elif ndim == 5:
            ds[slices[0], slices[1], slices[2], slices[3], slices[4]] = data

        return ds

    def close(self):
        """Close a file."""

        try:
            if isinstance(self.file, h5py.File):
                self.file.close()
            if isinstance(self.file, bf.ImageReader):
                self.file.close()
        except:
            pass

    def get_metadata(self, files, datatype, outlayout, elsize):
        """Get metadata from a dm3 file."""

        # derive the stop-values from the image data if not specified
        if files[0].endswith('.dm3'):
            yxdims, alt_dtype, elsize = self.dm3_get_metadata(files, outlayout, elsize)
        else:
            yxdims = imread(files[0]).shape
            alt_dtype = imread(files[0]).dtype

        zyxdims = [len(files)] + list(yxdims)

        datatype = datatype or alt_dtype

        element_size_um = [0 if el is None else el for el in elsize]

        return zyxdims, datatype, element_size_um

    def dm3_get_metadata(self, files, outlayout, elsize):
        """Get metadata from a dm3 file."""

        try:
            import DM3lib as dm3
        except ImportError:
            raise

        dm3f = dm3.DM3(files[0], debug=0)

#         yxdims = dm3f.imagedata.shape
        alt_dtype = dm3f.imagedata.dtype
#         yxelsize = dm3f.pxsize[0]

        id = 'root.ImageList.1.ImageData'
        tag = '{}.Dimensions.{:d}'
        yxdims = []
        for dim in [0, 1]:
            yxdims += [int(dm3f.tags.get(tag.format(id, dim)))]

        tag = '{}.Calibrations.Dimension.{:d}.Scale'
        for lab, dim in zip('xy', [0, 1]):
            if elsize[outlayout.index(lab)] == -1:
                pxsize = float(dm3f.tags.get(tag.format(id, dim)))
                elsize[outlayout.index(lab)] = pxsize
        tag = 'root.ImageList.1.ImageTags.SBFSEM.Record.Slice thickness'
        slicethickness = float(dm3f.tags.get(tag.format(id, dim)))
        elsize[outlayout.index('z')] = slicethickness / 1000

        return yxdims, alt_dtype, elsize

    def dm3_get_yxdims(self):
        """Get the element sizes from a dm3 dataset."""

        dm3f = dm3.DM3(self.file[0], debug=0)

        id = 'root.ImageList.1.ImageData'
        tag = '{}.Dimensions.{:d}'
        yxdims = []
        for dim in [0, 1]:
            yxdims += [int(dm3f.tags.get(tag.format(id, dim)))]

        return yxdims

    def tif_get_yxdims(self):
        """Get the dimensions of a tif image."""

        if self.file:
            im = imread(self.file[0])
        else:
            im = imread(self.path)

        return list(im.shape)

    def tif_load_dtype(self):
        """Get the datatype of a tif image."""

        if self.file:
            im = imread(self.file[0])
        else:
            im = imread(self.path)

        return im.dtype

    def dm3_load_dtype(self):
        """Get the datatype from a dm3 file."""

        dataTypes = {
            0:  'NULL_DATA',
            1:  'SIGNED_INT16_DATA',
            2:  'REAL4_DATA',
            3:  'COMPLEX8_DATA',
            4:  'OBSELETE_DATA',
            5:  'PACKED_DATA',
            6:  'UNSIGNED_INT8_DATA',
            7:  'SIGNED_INT32_DATA',
            8:  'RGB_DATA',
            9:  'SIGNED_INT8_DATA',
            10: 'UNSIGNED_INT16_DATA',
            11: 'UNSIGNED_INT32_DATA',
            12: 'REAL8_DATA',
            13: 'COMPLEX16_DATA',
            14: 'BINARY_DATA',
            15: 'RGB_UINT8_0_DATA',
            16: 'RGB_UINT8_1_DATA',
            17: 'RGB_UINT16_DATA',
            18: 'RGB_FLOAT32_DATA',
            19: 'RGB_FLOAT64_DATA',
            20: 'RGBA_UINT8_0_DATA',
            21: 'RGBA_UINT8_1_DATA',
            22: 'RGBA_UINT8_2_DATA',
            23: 'RGBA_UINT8_3_DATA',
            24: 'RGBA_UINT16_DATA',
            25: 'RGBA_FLOAT32_DATA',
            26: 'RGBA_FLOAT64_DATA',
            27: 'POINT2_SINT16_0_DATA',
            28: 'POINT2_SINT16_1_DATA',
            29: 'POINT2_SINT32_0_DATA',
            30: 'POINT2_FLOAT32_0_DATA',
            31: 'RECT_SINT16_1_DATA',
            32: 'RECT_SINT32_1_DATA',
            33: 'RECT_FLOAT32_1_DATA',
            34: 'RECT_FLOAT32_0_DATA',
            35: 'SIGNED_INT64_DATA',
            36: 'UNSIGNED_INT64_DATA',
            37: 'LAST_DATA',
            }

        # PIL "raw" decoder modes for the various image dataTypes
        dataTypesDec = {
            1:  'F;16S',     #16-bit LE signed integer
            2:  'F;32F',     #32-bit LE floating point
            6:  'F;8',       #8-bit unsigned integer
            7:  'F;32S',     #32-bit LE signed integer
            9:  'F;8S',      #8-bit signed integer
            10: 'F;16',      #16-bit LE unsigned integer
            11: 'F;32',      #32-bit LE unsigned integer
            14: 'F;8',       #binary
            }

        dtypes = {
            1:  'int16',     #16-bit LE signed integer
            2:  'float32',   #32-bit LE floating point
            6:  'uint8',     #8-bit unsigned integer
            7:  'int32',     #32-bit LE signed integer
            9:  'int8',      #8-bit signed integer
            10: 'uint16',    #16-bit LE unsigned integer
            11: 'uint32',    #32-bit LE unsigned integer
            }

        dm3f = dm3.DM3(self.file[0], debug=0)

        id = 'root.ImageList.1.ImageData'
        tag = '{}.DataType'
        datatype = dtypes[int(dm3f.tags.get(tag.format(id)))]

        return datatype

    def pbf_load_dtype(self):
        """Get the datatype from a czi file."""

        md = bf.OMEXML(bf.get_omexml_metadata(self.path))
        pixels = md.image(self.series).Pixels
        datatype = pixels.PixelType

        return datatype

#     def get_image(self, index):
#
#         fpath = self.file[index]
#
#         if fpath.endswith('.dm3'):
#             dm3f = dm3.DM3(fpath, debug=0)
#             im = dm3f.imagedata
#         else:
#             im = imread(fpath)
#
#         return im

    def get_image(self, fpath):
        """Load dm3 or tif image data."""

        if fpath.endswith('.dm3'):
            dm3f = dm3.DM3(fpath, debug=0)
            im = dm3f.imagedata
        else:
            im = imread(fpath)

        return im

    def transpose(self, outlayout):
        """Transpose the image."""

        in2out = [self.axlab.index(l) for l in outlayout]

        self.axlab = outlayout
        self.elsize = np.array(self.elsize)[in2out]
        self.ds = np.transpose(self.ds, in2out)  # FIXME: fail for proxies
        self.slices = [self.slices[i] for i in in2out]
        self.dims = np.array(self.dims)[in2out]
        self.shape = np.array(self.shape)[in2out]
        if self.chunks is not None:
            self.chunks = np.array(self.chunks)[in2out]

    def squeeze(self, dims):

        # TODO: squeeze data?
        squeezable = ['shape', 'dims', 'elsize', 'chunks', 'slices', 'axlab']
        # print(self.axlab, dims)
        for dim in dims:
            if dim not in self.axlab:
                continue
            if self.ds:
                self.ds = np.squeeze(self.ds, self.axlab.index(dim))
            for attr in squeezable:
                attr_val = getattr(self, attr)
                if attr_val is not None:
                    attr_list = list(attr_val)
                    try:
                        del attr_list[self.axlab.index(dim)]
                    except:
                        pass
                    setattr(self, attr, attr_list)
                    # setattr(self, attr, tuple(attr_list))

    def mkdir_p(self):
        try:
            os.makedirs(self.path)
        except OSError as exc:  # Python >2.5
            if exc.errno == errno.EEXIST and os.path.isdir(self.path):
                pass
            else:
                raise

    def get_props2(self):
        # TODO: replace get_props throughout
        props = {k:v for k, v in vars(self).items()}
        props['path'] = ''
        props.pop('file')
        props.pop('filereader')
        props.pop('ds')
        props.pop('format')
        return props

    def downsampled(self, downsample_factors, ismask=False, outputpath=''):

        props = self.get_props2()
        props['path'] = outputpath
        props['permission'] = 'r+'
        mo = Image(**props)

        # downsample
        dsfac = tuple([downsample_factors[dim] for dim in self.axlab])
        ds = self.slice_dataset()
        if ismask:
            data = block_reduce(ds, dsfac, np.max)
        else:
            data = downscale_local_mean(ds, dsfac).astype('float32')

        mo.shape = data.shape
        mo.dims = data.shape
        mo.elsize = [es * ds for es, ds in zip(self.elsize, dsfac)]
        mo.slices = None
        mo.dtype = data.dtype

        mo.create()
        mo.write(data)

        return mo

    def extract_channel(self, ch=0, tp=0, outputpath=''):

        slcs = [slc for slc in self.slices]

        props = self.get_props2()
        props['path'] = outputpath
        props['permission'] = 'r+'
        mo = Image(**props)

        if 't' in self.axlab:
            self.slices[self.axlab.index('t')] = slice(tp, tp + 1, 1)
            mo.squeeze('t')

        if 'c' in self.axlab:
            self.slices[self.axlab.index('c')] = slice(ch, ch + 1, 1)
            mo.squeeze('c')

        mo.create()
        mo.write(self.slice_dataset())

        self.slices = slcs

        return mo

    def find_downsample_factors(self, rl0_idx=0, rl1_idx=-1):
        """Find downsample factors."""

        def att2str(att):
            return ''.join([t.decode('utf-8') for t in att])

        def find_dims(im, idx):
            rl = self.file['/DataSet/ResolutionLevel {}'.format(idx)]
            im_info = rl['TimePoint 0/Channel 0']
            return [int(att2str(im_info.attrs['ImageSize{}'.format(dim)]))
                    for dim in 'ZYX']

        if rl1_idx == -1:
            rl1_idx = self.reslev

        if self.format == '.ims':
            dims0 = find_dims(self, rl0_idx)
            dims1 = find_dims(self, rl1_idx)
            dsfacs = np.around(np.array(dims0) / np.array(dims1)).astype('int')
        elif self.format == '.bdv':
            dsfacs = self.file['s00/resolutions'][rl1_idx, :][::-1]
        else:  # FIXME
            dsfacs = [1] * len(self.dims)

        return dsfacs


class MaskImage(Image):

    def __init__(self, path,
                 **kwargs):

        super(MaskImage, self).__init__(path, **kwargs)

    def invert(self):  # __invert__(self)

        self.ds[:] = ~self.ds[:]


class LabelImage(Image):

    def __init__(self, path,
                 maxlabel=0, ulabels=[],
                 **kwargs):

        super(LabelImage, self).__init__(path, **kwargs)
        self.maxlabel = maxlabel
        self.ulabels = np.array(ulabels)

    def load(self, comm=None, load_data=True):
        """Load a dataset."""

        super(LabelImage, self).load(comm, load_data)
        if load_data:  # TODO: look at downstream
            self.set_maxlabel()


    def read_labelsets(self, lsfile):
        """Read labelsets from file."""

        e = os.path.splitext(lsfile)[1]
        if e == '.pickle':
            with open(lsfile, 'rb') as f:
                labelsets = pickle.load(f)
        else:
            labelsets = self.read_labelsets_from_txt(lsfile)

        return labelsets

    def read_labelsets_from_txt(self, lsfile):
        """Read labelsets from a textfile."""
        labelsets = {}

        with open(lsfile) as f:
            lines = f.readlines()
            for line in lines:
                splitline = line.split(':', 2)
                lsk = int(splitline[0])
                lsv = set(np.fromstring(splitline[1], dtype=int, sep=' '))
                labelsets[lsk] = lsv

        return labelsets

    def write_labelsets(self, labelsets, filetypes=['pickle']):
        """Write labelsets to file."""

        filestem = self.split_path()['base']

        if 'txt' in filetypes:
            filepath = filestem + '.txt'
            self.write_labelsets_to_txt(labelsets, filepath)
        if 'pickle' in filetypes:
            filepath = filestem + '.pickle'
            with open(filepath, "wb") as f:
                pickle.dump(labelsets, f)

    def write_labelsets_to_txt(self, labelsets, filepath):
        """Write labelsets to a textfile."""

        with open(filepath, "wb") as f:
            for lsk, lsv in labelsets.items():
                f.write("%8d: " % lsk)
                ls = sorted(list(lsv))
                for l in ls:
                    f.write("%8d " % l)
                f.write('\n')

    def set_ulabels(self):

        self.ulabels = np.unique(self.ds)

    def set_maxlabel(self):

        if not self.ulabels.any():
            self.set_ulabels()
        self.maxlabel = int(np.amax(self.ulabels))
#         print("{} labels (max: {}) in volume {}".format(len(self.ulabels) - 1,
#                                                         self.maxlabel,
#                                                         self.path))

    def get_fwmap(self, empty=False):

        if empty:
            fw = np.zeros(self.maxlabel + 1, dtype='i')
        else:
            fw = [l if l in self.ulabels else 0
                  for l in range(0, self.maxlabel + 1)]

        return fw

    def forward_map(self, fw=[], labelsets={}, delete_labelsets=False,
                    from_empty=False, ds=[]):
        """Map all labels in value to key."""

        fw = fw or self.get_fwmap(empty=from_empty)

        for lsk, lsv in labelsets.items():
            lsv = sorted(list(lsv))
            for l in lsv:
                if delete_labelsets:
                    fw[l] = 0
                else:
                    fw[l] = lsk

        fw[0] = 0
        if isinstance(ds, np.ndarray):
            fwmapped = np.array(fw)[ds]
        else:
            fwmapped = np.array(fw)[self.ds]

        return fwmapped


class wmeMPI(object):

    def __init__(self, usempi, mpi_dtype=''):

        if usempi:
            if not mpi_dtype:
                self.mpi_dtype = MPI.SIGNED_LONG_LONG
            else:
                self.mpi_dtype = mpi_dtype
            self.comm = MPI.COMM_WORLD
            self.enabled = True
            self.rank = self.comm.Get_rank()
            self.size = self.comm.Get_size()
        else:
            self.mpi_dtype = None
            self.comm = None
            self.enabled = False
            self.rank = 0
            self.size = 1

        self.nblocks = 1
        self.blocks = []
        self.series = []
        self.n_local = ()
        self.displacements = []

    def scatter_series(self, randomize=False):
        """Scatter a series of jobnrs over processes."""

        series = np.array(range(0, self.nblocks), dtype=int)
        if randomize:
            random.shuffle(series)

        if not self.enabled:
            self.series = series
            self.n_local = None
            self.diplacements = None
            return

        n_all = len(series)
        n_local = np.ones(self.size, dtype=int) * n_all / self.size
        n_local[0:n_all % self.size] += 1
        self.n_local = tuple(n_local)

        series = np.array(series, dtype=int)
        self.series = np.zeros(n_local[self.rank], dtype=int)

        self.displacements = tuple(sum(n_local[0:r])
                                   for r in range(0, self.size))

        self.comm.Scatterv([series,
                            self.n_local,
                            self.displacements,
                            self.mpi_dtype],
                           self.series, root=0)

    def set_blocks(self, im, blocksize, margin=[], blockrange=[], path_tpl='', imslices=[]):
        """Create a list of dictionaries with data block info.

        TODO: step?
        """

        imslices = imslices or im.slices

        shape = list((len(range(*slc.indices(slc.stop))) for slc in imslices))

        if not blocksize:
            blocksize = [dim for dim in shape]
        if not margin:
            margin = [0 for dim in shape]

        blocksize = [dim if bs == 0 else bs
                     for bs, dim in zip(blocksize, shape)]

        starts, stops, = {}, {}
        for i, dim in enumerate(im.axlab):
            starts[dim], stops[dim] = self.get_blockbounds(imslices[i].start,
                                                           shape[i],
                                                           blocksize[i],
                                                           margin[i])

        ndim = len(im.axlab)
        starts = tuple(starts[dim] for dim in im.axlab)
        stops = tuple(stops[dim] for dim in im.axlab)
        startsgrid = np.array(np.meshgrid(*starts))
        stopsgrid = np.array(np.meshgrid(*stops))
        starts = np.transpose(np.reshape(startsgrid, [ndim, -1]))
        stops = np.transpose(np.reshape(stopsgrid, [ndim, -1]))

        idstring = '{:05d}-{:05d}_{:05d}-{:05d}_{:05d}-{:05d}'
        for start, stop in zip(starts, stops):

            block = {}
            block['slices'] = [slice(sta, sto) for sta, sto in zip(start, stop)]

            x = block['slices'][im.axlab.index('x')]
            y = block['slices'][im.axlab.index('y')]
            z = block['slices'][im.axlab.index('z')]
            block['id'] = idstring.format(x.start, x.stop,
                                          y.start, y.stop,
                                          z.start, z.stop)
            block['path'] = path_tpl.format(block['id'])

            self.blocks.append(block)

        if blockrange:
            self.blocks = self.blocks[blockrange[0]:blockrange[1]]

        self.nblocks = len(self.blocks)

    def get_blockbounds(self, offset, shape, blocksize, margin):
        """Get the block range for a dimension."""

        # blocks
        starts = range(offset, shape + offset, blocksize)
        stops = np.array(starts) + blocksize

        # blocks with margin
        starts = np.array(starts) - margin
        stops = np.array(stops) + margin

        # blocks with margin reduced on boundary blocks
        starts[starts < offset] = offset
        stops[stops > shape + offset] = shape + offset

        return starts, stops


def get_image(image_in, imtype='', **kwargs):

    comm = kwargs.pop('comm', None)
    load_data = kwargs.pop('load_data', True)

    if isinstance(image_in, Image):
        im = image_in
        if 'slices' in kwargs.keys():
            im.slices = kwargs['slices']
        if im.format == '.h5':
            im.h5_load(comm, load_data)
    else:
        if imtype == 'Label':
            im = LabelImage(image_in, **kwargs)
        elif imtype == 'Mask':
            im = MaskImage(image_in, **kwargs)
        else:
            im = Image(image_in, **kwargs)

        im.load(comm, load_data)

    return im


def parse_xml_metadata(xml_string, array_order='tzyxc'):
    """Get interesting metadata from the LIF file XML string.
    Parameters
    ----------
    xml_string : string
        The string containing the XML data.
    array_order : string
        The order of the dimensions in the multidimensional array.
        Valid orders are a permutation of "tzyxc" for time, the three
        spatial dimensions, and channels.
    Returns
    -------
    names : list of string
        The name of each image series.
    sizes : list of tuple of int
        The pixel size in the specified order of each series.
    resolutions : list of tuple of float
        The resolution of each series in the order given by
        `array_order`. Time and channel dimensions are ignored.
    """

    names, sizes, resolutions, dimorders, datatypes = [], [], [], [], []

    datatype_tag = 'Type'
    axlab_tag = 'DimensionOrder'

    metadata_root = et.ElementTree.fromstring(xml_string)

    for child in metadata_root:
        if child.tag.endswith('Image'):
            names.append(child.attrib['Name'])
            for grandchild in child:
                if grandchild.tag.endswith('Pixels'):
                    att = grandchild.attrib
                    axlab = att[axlab_tag].lower()
                    dimorders.append(axlab)
                    sizes.append(tuple([int(att['Size' + c]) for c in axlab.upper()]))
                    resolutions.append(tuple([float(att['PhysicalSize' + c]) if c in 'XYZ' else 1 for c in axlab.upper()]))
                    datatypes.append(att[datatype_tag])

    return names, sizes, resolutions, dimorders, datatypes


def start(max_heap_size='8G'):
    """Start the Java Virtual Machine, enabling bioformats IO.
    Parameters
    ----------
    max_heap_size : string, optional
        The maximum memory usage by the virtual machine. Valid strings
        include '256M', '64k', and '2G'. Expect to need a lot.
    """
    jv.start_vm(class_path=bf.JARS, max_heap_size=max_heap_size)
    global VM_STARTED
    VM_STARTED = True


def done():
    """Kill the JVM. Once killed, it cannot be restarted.
    Notes
    -----
    See the python-javabridge documentation for more information.
    """
    jv.kill_vm()
    global VM_KILLED
    VM_KILLED = True


def split_filename(filename, blockoffset=[0, 0, 0]):
    """Extract the data indices from the filename."""

    import re

    datadir, tail = os.path.split(filename)
    fname = os.path.splitext(tail)[0]
    parts = re.findall('([0-9]{5}-[0-9]{5})', fname)
    id_string = '_'.join(parts)
    dset_name = fname.split(id_string)[0][:-1]

    x = int(parts[-3].split("-")[0]) - blockoffset[0]
    X = int(parts[-3].split("-")[1]) - blockoffset[0]
    y = int(parts[-2].split("-")[0]) - blockoffset[1]
    Y = int(parts[-2].split("-")[1]) - blockoffset[1]
    z = int(parts[-1].split("-")[0]) - blockoffset[2]
    Z = int(parts[-1].split("-")[1]) - blockoffset[2]

    dset_info = {'datadir': datadir, 'base': dset_name,
                 'nzfills': len(parts[1].split("-")[0]),
                 'postfix': id_string,
                 'x': x, 'X': X, 'y': y, 'Y': Y, 'z': z, 'Z': Z}

    return dset_info, x, X, y, Y, z, Z


def get_n_workers(n_workers=0, params={}):
    """Determine the number of workers."""

    cpu_count = multiprocessing.cpu_count()

    n_workers = n_workers or cpu_count

    try:
        if params['n_workers'] > 0:
            n_workers = params['n_workers']
    except (KeyError, TypeError):
        pass

    n_workers = min(n_workers, cpu_count)

    return n_workers


def get_blockfiles(image_in, block_dir, block_selection=[], block_postfix='.h5'):
    """Return a list of filepaths (with indices) in the blockdirectory."""

    paths = get_paths(image_in)
    datadir, filename = os.path.split(paths['base'])
    dataset, ext = os.path.splitext(filename)
    filepat = '{}_*{}'.format(dataset, block_postfix)

    filepaths = glob.glob(os.path.join(block_dir, filepat))
    filepaths.sort()

    if block_selection:
        filepaths = [filepaths[i] for i in block_selection]

    return filepaths, list(range(len(filepaths)))


def get_blocksize(image_in, bs=640):
    """Load the matrix size from file, replacing xy-blocksize."""

    im = Image(image_in, permission='r')
    im.load(load_data=False)
    blocksize = list(im.dims)
    blocksize[im.axlab.index('x')] = bs
    blocksize[im.axlab.index('y')] = bs

    return blocksize


def get_blockmargin(image_in, bm=64):
    """Return a 0-list (len=ndim) with blockmargins inserted for xy."""

    im = Image(image_in, permission='r')
    im.load(load_data=False)
    blockmargin = [0] * len(im.dims)
    blockmargin[im.axlab.index('x')] = bm
    blockmargin[im.axlab.index('y')] = bm

    return blockmargin


def get_blockinfo(image_in, parameter_file,
                  params=dict(blocksize=[], blockmargin=[], blockrange=[])):
    """Find the blocksize, blockmargin and block indices."""

    if not params['blocksize']:
        ds_par = get_params(dict(), parameter_file, 'dataset')
        try:
            bs = ds_par['blocksize_xy']
        except:
            bs = 640
        params['blocksize'] = get_blocksize(image_in, bs)

    if not params['blockmargin']:
        ds_par = get_params(dict(), parameter_file, 'dataset')
        try:
            bm = ds_par['blockmargin_xy']
        except:
            bm = 64
        params['blockmargin'] = get_blockmargin(image_in, bm)

    n_blocks = get_n_blocks(image_in, params['blocksize'], params['blockmargin'])

    if 'blockrange' in params.keys():
        if params['blockrange']:
            params['blocks'] = list(range(params['blockrange'][0], params['blockrange'][1]))
            return params['blocksize'], params['blockmargin'], params['blocks']

    if 'blocks' in params.keys():
        if params['blocks']:
            return params['blocksize'], params['blockmargin'], params['blocks']

    params['blocks'] = list(range(n_blocks))

    return params['blocksize'], params['blockmargin'], params['blocks']


def get_n_blocks(image_in, blocksize, blockmargin):
    """Return the number of blocks in the dataset."""

    im = Image(image_in, permission='r')
    im.load(load_data=False)
    mpi = wmeMPI(usempi=False)
    mpi.set_blocks(im, blocksize, blockmargin)
    im.close()

    return len(mpi.blocks)


def prep_pars(**kwargs):
    """Retunr general configuration, specific parameters and outputdirectory."""

    cfg = get_config(kwargs['parameter_file'])
    kwargs['directory'] = get_outdir(kwargs['image_in'], kwargs['step_id'], kwargs['outputdir'])
    pars = get_pars(kwargs, cfg, kwargs['step_id'], kwargs['step'])

    return cfg, pars, kwargs['directory']


def get_pars(params, cfg, pfile_entry, sub_entry='estimate'):
    """Merge parameters from arguments and parameterfile(=leading)."""

    file_params = {}

    try:
        cfg_mod = cfg[pfile_entry]
    except KeyError:
        print('Parameters for {} not found in parameterfile'.format(pfile_entry))
        print('Continuing with all default values')
        return params
    else:

        if sub_entry in cfg_mod.keys():

            cfg_step = cfg_mod[sub_entry]

            if cfg_step is not None:

                for k, v in cfg_step.items():

                    if v is not None:

                        file_params.update(v)

        else:

            file_params = cfg_mod

    if file_params:
        params.update(file_params)

    if 'postfix' in cfg_mod.keys():
        params['postfix'] = cfg_mod['postfix']

    return params


def format_(elements, delimiter='_'):
    return delimiter.join([x for x in elements if x])


def get_prevpath(input, image_in, dataset, step_id, step, formatstring, fallback=''):

    if isinstance(input, bool):
        if not input:
            return fallback
        inputstem = get_inputstem(image_in, dataset, step_id, step)
        return formatstring.format(inputstem)
    else:
        if os.path.exists(get_paths(input)['file']):
            return input


def get_inputstem(image_in, dataset, step_id, step):
    """Derive the inputstem from the usual previous step."""

    cfg_step = get_config_step(image_in, dataset, step_id, step)
    basename = format_([cfg_step['files']['dataset'], cfg_step['files']['suffix']])
    inputstem = os.path.join(cfg_step['files']['directory'], basename)

    return inputstem


def dump_pars(step_id, step, outputdir, pars, parsets):
    """Write parameters to yaml file."""

    d = {step_id: {step: {
        'files':  {s: pars[s] for s in parsets['fpar']},
        'params': {s: pars[s] for s in parsets['ppar']},
        'submit': {s: pars[s] for s in parsets['spar']},
        }}}

    # TODO: convert any numpy dtypes here.
    # basename = format_([pars['dataset'], pars['suffix'], step_id, step])
    # basename = format_([step_id, step])
    basename = format_([pars['dataset'], step_id, step])
    outstem = os.path.join(pars['directory'], basename)
    with open('{}.yml'.format(outstem), 'w') as f:
        yaml.dump(d, f, default_flow_style=False)


def get_params(params, parameter_file, pfile_entry, sub_entry='params'):
    """Merge parameters from arguments and parameterfile(=leading)."""

    file_params = {}
    if parameter_file:
        with open(parameter_file, 'r') as ymlfile:
            cfg = yaml.safe_load(ymlfile)
            if sub_entry in cfg[pfile_entry].keys():
                file_params = cfg[pfile_entry][sub_entry]
            else:
                file_params = cfg[pfile_entry]

    if file_params:
        params.update(file_params)

    return params


def get_config(parameter_file):
    """Work out the output (sub)directory."""

    with open(parameter_file, 'r') as ymlfile:
        cfg = yaml.safe_load(ymlfile)

    return cfg


def get_config_step(image_in, dataset, step_id, step):
    """Get saved configuration of a processing step."""

    inputdir = get_outdir(image_in, step_id)
    basename = format_([dataset, step_id, step])
    ymlfile = os.path.join(inputdir, '{}.yml'.format(basename))
    cfg = get_config(ymlfile)

    return cfg[step_id][step]


def get_outdir(image_in, step_id, outputdir=''):
    """Work out the output (sub)directory.

    1. Use supplied outputdir.
    2. Use <imagedir>/<parfile_key>.
    """

    if not outputdir:
        paths = get_paths(image_in)
        datadir, filename = os.path.split(paths['base'])
        outputdir = os.path.join(datadir, step_id)

    os.makedirs(outputdir, exist_ok=True)

    return outputdir


def get_outputdir(image_in, parameter_file, outputdir, step_id='', fallback=''):
    """Work out the output (sub)directory.

    1. Use supplied outputdir.
    2. Use <imagedir>/<step_id> (as parameterfile 'dirtree:datadir:<step_id>').
    3. Use <imagedir>/<fallback>.
    4. Use <imagedir>/<parfile_key>.
    """

    dirs = get_params(dict(), parameter_file, 'dirtree')
    try:
        subdir = dirs['datadir'][step_id] or ''
    except KeyError:
        subdir = fallback or step_id  # TODO: check backward compat

    if not outputdir:
        paths = get_paths(image_in)
        datadir, filename = os.path.split(paths['base'])
        outputdir = os.path.join(datadir, subdir)

    os.makedirs(outputdir, exist_ok=True)

    return outputdir


def get_paths(image_in, resolution_level=-1):
    """Get split path from inputfile."""

    if resolution_level != -1:  # we should have an Imaris pyramid
        image_in = '{}/DataSet/ResolutionLevel {}'.format(image_in, resolution_level)
    im = Image(image_in, permission='r')
    paths = im.split_path()
    im.close()

    return paths


def get_ims_ref_path(image_in, parameter_file, ims_ref_path=''):
    """Get split path from inputfile."""

    paths = get_paths(image_in)

    if not ims_ref_path:

        with open(parameter_file, 'r') as ymlfile:
            cfg = yaml.safe_load(ymlfile)

        filename = '{}{}{}{}.ims'.format(
            cfg['dataset']['name'],
            cfg['shading']['params']['postfix'],
            cfg['stitching']['params']['postfix'],
            cfg['dataset']['ims_ref_postfix'],
            )

        ims_ref_path = os.path.join(paths['dir'], filename)

    return ims_ref_path


def get_imageprops(image_in):
    """Return a dict with image attributes."""

    im = Image(image_in, permission='r')
    im.load(load_data=False)
    props = im.get_props()
    im.close()

    return props


def transpose_props(props, outlayout=''):
    """Transpose the attributes of an image."""

    if not outlayout:
        outlayout = props['axlab'][::-1]

    in2out = [props['axlab'].index(l) for l in outlayout]

    props['elsize'] = np.array(props['elsize'])[in2out]
    props['shape'] = np.array(props['shape'])[in2out]
    props['axlab'] = ''.join([props['axlab'][i] for i in in2out])

    if 'chunks' in props.keys():
        if props['chunks'] is not None:
            props['chunks'] = np.array(props['chunks'])[in2out]

    if 'slices' in props.keys():
        if props['slices'] is not None:
            props['slices'] = [props['slices'][i] for i in in2out]

    return props


def h5_nii_convert(image_in, image_out, datatype='', minmax=False):
    """Convert between h5 (zyx) and nii (xyz) file formats."""

    im_in = Image(image_in)
    im_in.load(load_data=False)
    data = im_in.slice_dataset()

    props = transpose_props(im_in.get_props())

    if minmax:
        from skimage import exposure
        data = exposure.rescale_intensity(data)

    if datatype == 'uint8':  # for ACME
        from skimage import img_as_ubyte
        data = img_as_ubyte(data)
        props['dtype'] = datatype

    elif datatype:
        # FIXME: skimage.util.dtype.convert will be deprecated
        from skimage.util.dtype import convert
        data = convert(data, np.dtype(datatype), force_copy=False)
        props['dtype'] = datatype

    im_out = Image(image_out, **props)
    im_out.create()
    im_out.write(data.transpose().astype(props['dtype']))
    im_in.close()
    im_out.close()


def parse_args(step_id, fun_selector, *argv):
    """Parse arguments common to all modules."""

    if isinstance(fun_selector, dict):
        steps = list(fun_selector.keys())
    elif isinstance(fun_selector, list):
        steps = fun_selector

    parser = argparse.ArgumentParser(
        description=__doc__,
        formatter_class=argparse.ArgumentDefaultsHelpFormatter
        )
    parser.add_argument(
        '-i', '--image_in',
        required=True,
        help='path to raw image file',
        )
    parser.add_argument(
        '-p', '--parameter_file',
        # required=True,
        help='path to yaml parameter file',
        )
    parser.add_argument(
        '-s', '--steps',
        default='all',
        nargs='+',
        choices=steps,
        required=False,
        help='processing steps to execute',
        )
    parser.add_argument(
        '-S', '--step_id',
        default=step_id,
        required=False,
        help='top level name of the module parameters in parameter file',
        )
    parser.add_argument(
        '-o', '--outputdir',
        required=False,
        help='path to output directory',
        )
    parser.add_argument(
        '-x', '--prefix',
        required=False,
        help='name of the dataset prepended to each file',
        )
    # parser.add_argument(
    #     '-x', '--suffix',
    #     required=False,
    #     help='path to output directory',
    #     )
    parser.add_argument(
        '-n', '--max_workers',
        type=int,
        default=0,
        required=False,
        help='maximal number of concurrent workers (0: automatic)',
        )

    args = parser.parse_args()

    if args.steps is None or args.steps == 'all':
        args.steps = steps

    return args


# def parse_args_common(step_ids, fun_selector, *argv):
#     """Parse arguments common to all modules."""
#
#     steps = list(fun_selector.keys())
#
#     parser = argparse.ArgumentParser(
#         description=__doc__,
#         formatter_class=argparse.ArgumentDefaultsHelpFormatter
#         )
#     parser.add_argument(
#         '-i', '--image_in',
#         required=True,
#         help='path to image file',
#         )
#     parser.add_argument(
#         '-p', '--parameter_file',
#         required=True,
#         help='path to yaml parameter file',
#         )
#     parser.add_argument(
#         '-s', '--steps',
#         default='all',
#         nargs='+',
#         choices=steps,
#         required=False,
#         help='processing steps to execute',
#         )
#     parser.add_argument(
#         '-S', '--step_ids',
#         default=step_ids,
#         nargs='+',
#         required=False,
#         help='top level name(s) of the processing step(s) in parameter file',
#         )
#     parser.add_argument(
#         '-o', '--outputdir',
#         required=False,
#         help='path to output directory',
#         )
#     parser.add_argument(
#         '-n', '--n_workers',
#         type=int,
#         default=0,
#         required=False,
#         help='number of workers (0: automatic)',
#         )
#
#     args = parser.parse_args()
#
#     if args.steps is None or args.steps == 'all':
#         mapper = dict(zip(steps, args.step_ids))
#     else:
#         # FIXME: this is dodgy for when the wrong number of args is supplied
#         if len(args.step_ids) != len(args.steps):
#             idxs = [steps.index(step) for step in args.steps]
#             step_ids = [step_ids[i] for i in idxs]
#         mapper = dict(zip(args.steps, step_ids))
#
#     return args, mapper
#

class Stapl3r(object):
    """

    Stapl3r Parameters
    ----------
    image_in : string
        Path to dataset.
    parameter_file : string
        Path to yaml parameter file.
    module_id : string
        Name of the STAPL3D module.
    step_id: string
        Identifier of the yaml parameterfile entry.
    directory : string
        Name of output subdirectory.
    prefix : string
        Output prefix.
    datadir : string
        Override for datadir [when image_in used to define alternate input].
    max_workers : int
        Maximal number of cores to use for processing.
    verbosity : int
        Verbosity level.

    """

    def __init__(self,
        image_in='',
        parameter_file='',
        module_id='',
        step_id='',
        directory='',
        prefix='',
        datadir='',  # use this if specified paths are not absolute and Stapl3r not executed from datadir
        max_workers=0,
        verbosity=0,
        ):

        self.verbosity = verbosity

        self._module_id = module_id  # module name
        self.step_id = step_id or self._module_id # yml-file entry

        self.image_in = image_in
        if '.h5' in image_in:
            image_in = image_in.split('.h5')[0]  # TODO: check if this should be without ext

        if os.path.isdir(datadir):
            self.datadir = datadir
        elif os.path.isdir(image_in):
            self.datadir = os.path.abspath(image_in)
        else:
            self.datadir = os.path.abspath(os.path.dirname(image_in))

        self.directory = ''
        self.set_directory(directory)
        self.prefix = prefix

        self._logdir = os.path.join(self.datadir, 'logs')
        os.makedirs(self._logdir, exist_ok=True)

        self.parameter_file = parameter_file
        self._cfg = {}
        self.set_config()

        self.max_workers = max_workers
        self._n_workers = 0
        self._n_jobs = 0

        self.inputpaths = {}
        self.outputpaths = {}
        self.inputs = {}
        self.outputs = {}

        self._compute_env = os.environ.get('compute_env')

        self._delimiter = '_'

        self._set_suffix_formats()

        self._FPAR_NAMES = ('image_in', 'parameter_file', 'directory', 'datadir', 'prefix', 'inputs', 'outputs')

        self._fdict = {
            'fontsize': 7,
            'fontweight' : matplotlib.rcParams['axes.titleweight'],
            'verticalalignment': 'baseline',
            }

        self._images = []
        self._labels = []
        self._view_stacked = False
        self._view_layout = []

    def __str__(self):
        """Print attributes in yml structure."""
        return self.dump_parameters()

    def run(self, steps=[]):
        """Run all steps in the module."""

        steps = steps or self._fun_selector.keys()
        for step in steps:
            self._fun_selector[step]()

    def _set_suffix_formats(self):
        """Set format strings for dimension suffixes."""

        d_suffixes = {
            'z': 'Z{z:03d}', 'y': 'Y{y:05d}', 'x': 'X{x:05d}',
            'c': 'C{c:03d}', 't': 'T{t:03d}', 's': 'S{s:03d}',
            'b': 'B{b:05d}',  # 'b': '{:05d}-{:05d}_{:05d}-{:05d}_{:05d}-{:05d}',
            'f': '{f}',
            'a': '{a}', 'A': '{A}',
            }

        try:
            p_suffixes = self._cfg['suffix_formats']
        except KeyError:
            p_suffixes = {}

        self._suffix_formats = {**d_suffixes, **p_suffixes}

    def _prep_step(self, step, kwargs={}):
        """Run through common operations before step execution.

        - Attributes are set.
        - Paths are set.
        - Parallelization is generated.
        - Number of workers is set.
        - Parameters are dumped to yml and logs.

        Returns the argument list for parallelization.
        """

        print(f'Running {self._module_id}:{step}')

        if self._parallelization[step]:
            self.viewer = None

        # self.set_parameters(step, kwargs)
        kwargs.update({'step': step})
        self.__dict__.update(kwargs)

        self._set_paths_step()

        arglist = self._get_arglist()
        self._set_n_workers(len(arglist))

        pars = self.dump_parameters(step=self.step)
        self._logstep(pars)

        return arglist

    def set_parameters(self, step, step_id=''):  # , kwargs={}
        """Set parameters for a processing step."""

        # if kwargs:
        #     kwargs.update({'step': step})
        #     self.__dict__.update(kwargs)
        # else:
            # DONE FIXME: this may overwrite things set on objects with parfile pars if no kwargs are given on method call;
            # NB: this should only be done from __init__ methods, not from _prep_step
        step_id = step_id or self.step_id
        pars = {'step': step}
        try:
            pars.update(self._cfg[step_id][step])
        except TypeError:
            pass
        except KeyError:
            pass
        self.__dict__.update(pars)

    def _merge_paths(self, paths, step, key='inputs', step_id=''):
        """Merge default paths with paths from parameterfile[=leading]."""

        step_id = step_id or self.step_id
        try:
            self._cfg[step_id][step][key]
        except (KeyError, TypeError):
            par_paths = {}
            # print(f'No {key} specified for step {step}:')
            # print(f'   ... using default file structures.')
        else:
            par_paths = {}
            for k, v in self._cfg[step_id][step][key].items():
                if v == 'image_in':
                    par_paths[k] = self.image_in
                elif v is None:
                    par_paths[k] = ''
                else:
                    par_paths[k] = self._cfg[step_id][step][key][k]
            print(f'Parameter file specified {key} for step "{step}":')
            print(f'   ... using {par_paths}.')

        def l2p(p):
            if isinstance(p, list):
                p = os.path.join(*p)
            return p

        paths = {**paths[key], **par_paths}
        paths = {ids: l2p(p) for ids, p in paths.items()}

        return paths

    def _get_arglist(self, parallelized_pars=[]):
        """Generate a argument list for multiprocessing."""

        parallelized_pars = parallelized_pars or self._parallelization[self.step]

        def getset(parname, alt_val):
            par = getattr(self, parname) or alt_val
            setattr(self, parname, par)
            return par

        imdims = ['stacks', 'channels', 'planes']
        if any(pp in imdims for pp in parallelized_pars):
            first_step = list(self.inputpaths.keys())[0]
            image_in = self.inputpaths[first_step]['data']
            from stapl3d.preprocessing import shading  # TODO: without import
            iminfo = shading.get_image_info(image_in)
            pars = [getset(pp, iminfo[pp]) for pp in parallelized_pars]

        elif parallelized_pars == ['filepaths']:
            filepaths = self.filepaths
            pars = [getset(pp, filepaths) for pp in parallelized_pars]

        elif parallelized_pars == ['blocks']:
            blocks = list(range(len(self._blocks)))
            pars = [getset(pp, blocks) for pp in parallelized_pars]

        elif parallelized_pars == ['vols']:
            volumes = {k: v for k, v in self.volumes.items()}
            def extract(name, node):
                if isinstance(node, h5py.Dataset):
                    volumes[name] = {'format': 'h5', 'suffix': None}
                return None
            if not volumes: # try to merge all datasets in blockfiles
                with h5py.File(self._blocks[0].path, 'r') as f:
                    f.visititems(extract)
            idxs = list(range(len(volumes)))
            pars = [getset(pp, idxs) for pp in parallelized_pars]

        elif parallelized_pars == ['features']:
            feats = list(range(len(self.features.keys())))
            pars = [getset(pp, feats) for pp in parallelized_pars]

        elif parallelized_pars == []:
            pars = [(0,)]

        arglist = list(itertools.product(*pars))
        self._n_jobs = len(arglist)

        return arglist

    def set_config(self):
        """Load parameters from the yml parameter file."""

        if not self.parameter_file:
            return

        with open(self.parameter_file, 'r') as ymlfile:
            self._cfg = yaml.safe_load(ymlfile)

    def get_config(self):
        with open(self.parameter_file, 'r') as ymlfile:
            cfg = yaml.safe_load(ymlfile)
        return cfg

    def set_directory(self, directory='', subdirectory=''):
        """Work out the output (sub)directory.

        # 1) may be set in arg if called from main
        # 2) may be supplied in parameterfile
        # 3) may be supplied as argument to estimate
        # 4) may be supplied as argument to estimate_channel

        1. Use supplied outputdir.
        2. Use <imagedir>/<parfile_key>.
        """

        if directory:
            self.directory = os.path.abspath(directory)
        elif subdirectory:
            self.directory = os.path.join(self.datadir, subdirectory)

        if not self.directory:
            self.directory = os.path.join(self.datadir, self.step_id)

        self.directory = os.path.relpath(self.directory, self.datadir)

    def _step_pars(self, parsets, pdict):
        return {
            'files':  {s: pdict[s] for s in parsets['fpar']},
            'params': {s: pdict[s] for s in parsets['ppar']},
            'submit': {s: pdict[s] for s in parsets['spar']},
            }

    def dump_parameters(self, step='', filestem='', write=True):
        """Write parameters as yml."""

        # FIXME: not always serialized correctly (if they are references)

        steps = [step] if step else self._parameter_sets.keys()
        step_dict = {step: self._step_pars(self._parameter_sets[step], vars(self))
                     for step in steps}
        module_dict = {self._module_id: step_dict}

        if write:
            if not filestem:
                prefixes = [self.prefix, self._module_id, step]
                filestem = self._build_path(moduledir=self._logdir, prefixes=prefixes)
            filepath = self._abs(f'{filestem}.yml')
            with open(filepath, 'w') as f:
                yaml.dump(module_dict, f, default_flow_style=False)

        return yaml.dump(module_dict, default_flow_style=False)

    def _merge_parameters(self, ymls, outputpath, **kwargs):
        """Merge specific parameters from a set of yml files."""

        trees = kwargs['trees']

        aggregate = kwargs['aggregate'] if 'aggregate' in kwargs.keys() else True

        def replace(d, path, replacement):
            cur = d
            for k in path[:-1]:
                cur = cur[k]
            cur[path[-1]] = replacement

        with open(ymls[0], 'r') as ymlfile:
            cfg_out = yaml.safe_load(ymlfile)

        for tree in trees:
            aggr = {}
            for ymlpath in ymls:
                with open(ymlpath, 'r') as ymlfile:
                    cfg = yaml.safe_load(ymlfile)
                for item in tree:
                    cfg = cfg[item]
                # FIXME: abusing instance for aggregationVSreplace switch
                if isinstance(cfg, dict):
                    aggr.update(cfg)
                else:
                    aggr = cfg
            replace(cfg_out, tree, aggr)

        if outputpath:
            with open(outputpath, 'w') as f:
                yaml.dump(cfg_out, f, default_flow_style=False)

        return yaml.dump(cfg_out, default_flow_style=False)

    def _set_n_workers(self, n_workers=0):
        """Determine the number of workers."""

        cpu_count = multiprocessing.cpu_count()
        n_workers = self.max_workers or n_workers or cpu_count
        self._n_workers = min(n_workers, cpu_count)

    def format_(self, elements=[], delimiter=''):
        """String together elements of the filename."""

        # TODO: private
        # TODO: use alias instead of dataset?
        elements = elements or [self.prefix, self._module_id]
        delimiter = delimiter or self._delimiter
        name = delimiter.join([x for x in elements if x])
        # if use_fallback:, use_fallback=True
        #     name = name or self._module_id

        return name

    def get_filestem(self, sufdict={}, elements=[], delimiter=''):
        """Generate (partial) filename."""

        suf = []
        for k, v in sufdict.items():
            if v == 'p':
                suf.append(self._suffix_formats[k])
            elif v == '*' or v == '?':
                suf.append(self._suffix_formats[k].format(0).replace('0', v))
            else:
                suf.append(self._suffix_formats[k].format(v))

        elements = elements or [self.prefix, self._module_id]

        name = self.format_(elements + suf, delimiter)

        return name

    def _get_inputstem(self, step_id, step, idx=0):
        """Derive the inputstem from the usual previous step."""

        cfg_step = get_config_step(self.image_in, self.prefix, step_id, step)
        files = cfg_step['files']

        if files['_outputs']:
            instem = files['_outputs'][idx]
        else:
            filestem = self.get_filestem()
            instem = os.path.join(files['datadir'], files['directory'], filestem)

        return instem

    def _get_input(self, input, step_id, step, formatstring='{}', fallback=''):
        """

        input=False => use fallback value
        input=True  => derive from step_id+step
        input=<string> => use input
        """

        if isinstance(input, bool):
            if input:
                # try:
                instem = self._get_inputstem(step_id, step)
                # except:
                #     instem = self.get_filestem()
                #     instem = os.path.join(self.datadir, self.directory, filestem)
                return formatstring.format(instem)
            else:
                return fallback
        else:
            if os.path.exists(get_paths(input)['file']):
                return input

    def _set_inputpath(self, step_id, step, formatstring, fallback=''):

        self.inputpath = self._get_input(self.inputpath, step_id, step, formatstring, fallback)

    def _get_outputpath(self, filestem, ext='', delimiter='.', rel=False):

        filename = self.format_([filestem, ext], delimiter)
        p = os.path.join(self.directory, filename)
        if not rel:
            p = os.path.join(self.datadir, p)
        return p

    def _set_outputpath(self, filestem, ext=''):

        self.outputpath = self._get_outputpath(filestem, ext)

    # def set_paths(self, path_struture):
    #
    #     for step in self._fun_selector.keys():
    #         self.inputpaths[step] = [self._get_path(pspec) for pspec in path_struture[step]['inputs']]
    #         self.outputpaths[step] = [self._get_path(pspec) for pspec in path_struture[step]['outputs']]

    def _get_path(self, pspec={'suf': {}, 'ext': '', 'delimiter': '.'}):
        """"""

        if not pspec:
            p = self._get_outputpath(self.get_filestem(), rel=True)
        elif isinstance(pspec, dict):
            filestem = self.get_filestem(pspec['suf'])
            p = self._get_outputpath(filestem, pspec['ext'], rel=True)
        else:  # or maybe Pathlike...
            p = pspec

        return p
        # return os.path.relpath(p, self.datadir)

    def _abs(self, filepath):
        if filepath and not os.path.isabs(filepath):
            filepath = os.path.join(self.datadir, filepath)
        return filepath

    def _abspaths(self, paths, ):
        return {ids: self._abs(paths[ids]) for ids in paths.keys()}

    def _l2p(self, p):
        return os.path.join(*p) if isinstance(p, list) else p

    def _glob_h5(self, filepat):
        """Glob for files and return list of paths.

        # NB: h5-files include the internal path
        """

        ids = ''
        if '.h5' in filepat:
            h5stem, ids = filepat.split('.h5')
            filepat = f'{h5stem}.h5'

        #os.path.join(directory, filepat)
        filepaths = sorted(glob.glob(filepat))
        filepaths = [f'{filepath}{ids}' for filepath in filepaths]

        return filepaths

    def _prep_paths(self, paths, reps={}, abs=True):
        """Format-in reps by keywords into (absolute) in- and outputpaths."""

        class FormatDict(dict):
            def __missing__(self, key):
                return '{' + key + '}'

        reps = FormatDict(**reps)

        paths = {ids: self._l2p(p) for ids, p in paths.items()}

        for ids, p in paths.items():
            if reps:
                paths[ids] = p.format_map(reps)

        if abs:
            paths = {ids: self._abs(p) for ids, p in paths.items()}

        for ids, p in paths.items():
            if '.h5' in p:
                p = p.split('.h5')[0]
            if p:
                os.makedirs(os.path.dirname(p), exist_ok=True)

        return paths

    def _find_reps(self, filepat, filestem=None, block_idx=-1):

        reps = {}
        if '{b' in filepat:
            reps['b'] = block_idx
        if '{f}' in filepat:
            reps['f'] = filestem

        return reps

    def fill_paths(self, step_id, reps={}, abs=True):
        """Format-in reps by keywords into (absolute) in- and outputpaths."""

        inpaths = self._prep_paths(self.inputpaths[step_id], reps, abs)
        outpaths = self._prep_paths(self.outputpaths[step_id], reps, abs)

        return inpaths, outpaths

    # def _get_prevpath(self, suf, dir, ext):
    #     stem = self.get_filestem(elements=[self.prefix, suf])
    #     return os.path.join(self.datadir, dir, f'{stem}.{ext}')

    def _get_inpath(self, prev_path):
        """

        # -1) from inputpaths attribute directly
        # 0) from 'inputs' of current step in config file
        # 1) from 'outputs' of previous step in config dump
        # 2) from 'outputs' of previous step in config file
        # 3) from expected default?
        """

        try:
            pars = self._load_dumped_step(
                prev_path['moduledir'],
                prev_path['module_id'],
                prev_path['step'],
                )
            inpath = pars[prev_path['ioitem']][prev_path['output']]
        except (KeyError, TypeError):
            try:
                inpath = self._cfg[prev_path['step_id']][prev_path['step']][prev_path['ioitem']][prev_path['output']]
            except (KeyError, TypeError):
                print(f"Could not determine inputpath from {prev_path['module_id']}:{prev_path['step']}")
                # print(f"Trying default path")
                inpath = 'default'

        return inpath

    def _build_path(self, datadir='', moduledir='', prefixes=[], suffixes=[], ext='', rel=True):
        """Generate filepath.

        <datadir>/<directory>/<prefix>_<dim-suffixes>.<ext>
        """

        basename = self._build_basename(prefixes, suffixes, ext)

        moduledir = moduledir or self.directory
        filepath = os.path.join(moduledir, basename)

        if not rel:
            datadir = datadir or self.datadir
            filepath = os.path.join(datadir, filepath)

        return filepath

    def _build_basename(self, prefixes=[], suffixes=[], ext=''):
        """Generate filename with extension."""

        filestem = self._build_filestem(prefixes, suffixes)

        basename = self.format_([filestem, ext], delimiter='.')

        return basename

    def _build_filestem(self, prefixes=[], suffixes=[], use_fallback=True):
        """Generate filename without extension."""

        prefixes = prefixes or [self.prefix, self._module_id]
        prefix = self.format_(prefixes)

        suffix = self._build_suffix(suffixes)

        filestem = self.format_([prefix, suffix])

        if use_fallback:
            filestem = filestem or self._module_id

        return filestem

    def _build_suffix(self, suffixes=[]):
        """Join suffixes into a single string."""

        suf = []
        for s in suffixes:
            if isinstance(s, dict):
                suf += [self._unpack_suffix(k, v) for k, v in s.items()]
            elif isinstance(s, list):
                suf += s
            else:
                suf.append(s)

        return self._delimiter.join(suf)

    def _unpack_suffix(self, dim, val):
        """Turn a suffix {k: v} spec into a formatter, matcher or formatted suffix."""

        if val == 'p':
            s = self._suffix_formats[dim]
        elif val == '?':
            s = self._suffix_formats[dim].format(**{dim: 0}).replace('0', val)
        elif val == '*':
            s = self._pat2mat(self._suffix_formats[dim])
        else:
            s = self._suffix_formats[dim].format(**{dim: val})

        return s

    def _pat2mat(self, s, mat='*', pat=r"{[^{}]+}"):
        """Replace all sets of curly brackets with wildcard."""

        return re.sub(pat, mat, self._l2p(s))

    def _set_paths_step(self):
        self.inputs = self.inputpaths[self.step]
        self.outputs = self.outputpaths[self.step]
        self._verify_paths()

    def _verify_paths(self):
        for _, filepath in self.outputs.items():
            if '.h5' in filepath:
                filepath = filepath.split('.h5')[0]
            directory, filename = os.path.split(filepath)
            if directory and directory!='{d}':
                os.makedirs(directory, exist_ok=True)

    def _get_h5_dset(self, filepath, ids, slices={}):

        im = Image('{}/{}'.format(filepath, ids), permission='r')
        im.load(load_data=False)
        if slices:
            for d, slc in slices.items():
                idx = im.axlab.index(d)
                if slc == 'ctr':
                    slc = int(im.dims[idx] / 2)
                im.slices[idx] = slc
        data = im.slice_dataset(squeeze=False)
        im.close()

        return data

    def view(self, input='', images=[], labels=[], settings={}):

        if images is None:
            images = []
        else:
            images = images or self._images
        if labels is None:
            labels = []
        else:
            labels = labels or self._labels

        slices = settings['slices'] if 'slices' in settings.keys() else {}

        viewer = napari.Viewer()
        self.viewer = viewer

        if isinstance(input, list):
            self.view_blocks(input, images, labels, slices)
        elif isinstance(input, str):
            self.view_single(input, images, labels, slices)

        self.set_view(settings)

    def view_single(self, filepath='', images=[], labels=[], slices={}):

        for ids in images:
            try:
                data = self._get_h5_dset(filepath, ids, slices)
            except:
                pass
            else:
                self.viewer.add_image(data, name=ids)
                self.view_set_axes(filepath, ids)
        for ids in labels:
            try:
                data = self._get_h5_dset(filepath, ids, slices)
            except:
                pass
            else:
                self.viewer.add_labels(data, name=ids)
                self.view_set_axes(filepath, ids)

    def view_blocks(self, block_idxs=[], images=[], labels=[], slices={}):

        def create_grid(shape, dtype='uint16', labelval=1, thickness=1):

            # FIXME: correct padding for dimensions smaller than thinkness * 2
            shape = [max(1, sh - thickness * 2) for sh in shape]
            pad_width = ((thickness, thickness),) * len(shape)
            data = np.pad(np.zeros(shape, dtype=dtype),
                          pad_width, constant_values=labelval)

            return data

        block0 = self._blocks[block_idxs[0]]

        stack_offset = np.array([0, 0, 0])

        for block_idx in block_idxs:

            block = self._blocks[block_idx]

            for ids in images + labels + self.view_block_layout:

                if not ids in self.view_block_layout:
                    block.create_dataset(ids)
                    block_ds = block.datasets[ids]
                    block_ds.read(from_block=True)
                elif not images + labels:  # only layout => construct all dimensions, possibly cannot do affine
                    pass  # TODO

                elsize = [block_ds.elsize[al] for al in block_ds.axlab]

                if ids == 'margins':
                    name = f'{block.id}_margin'
                    affine = block.affine
                    slices = [block_ds.slices[al] for al in block_ds.axlab]
                    shape = [slc.stop - slc.start for slc in slices]
                    data = create_grid(np.array(shape), labelval=3)

                elif ids == 'blocks':
                    name = f'{block.id}_region'
                    affine = block.affine_region
                    slices = [block_ds.slices_region[al] for al in block_ds.axlab]
                    shape = [slc.stop - slc.start for slc in slices]
                    data = create_grid(np.array(shape), labelval=2)

                elif ids == 'fullsize':
                    if block_idx != block_idxs[-1]:  # only on the last block
                        continue
                    name = f'dataset_region'
                    from stapl3d.preprocessing.registration import get_affine  #TODO
                    affine = get_affine([0, 0, 0], elsize, [0, 0, 0])
                    data = create_grid(
                        np.array([self.fullsize[al] for al in block_ds.axlab]),
                        labelval=1, dtype='uint8', thickness=1,
                        )

                else:
                    name = f'{block.id}_{ids}'
                    affine = block.affine
                    data = block_ds.image.ds

                affine = np.copy(affine)
                for i in range(3):
                    affine[i, 3] = affine[i, 3] + stack_offset[i]

                if ids in images:
                    self.viewer.add_image(data, name=name, scale=elsize, affine=affine)
                    # set equal clim
                    clim = self.viewer.layers[f'{block0.id}_{ids}'].contrast_limits
                    self.viewer.layers[f'{block.id}_{ids}'].contrast_limits = clim
                else:
                    self.viewer.add_labels(data, name=name, scale=elsize, affine=affine)

            if self._view_stacked:
                z_idx = block_ds.axlab.index('z')
                depth = elsize[z_idx] * block_ds.image.ds.shape[z_idx]
                stack_offset[z_idx] = stack_offset[z_idx] + depth

        axlab = block.axlab

        """
        if self._view_stacked:
            if ids in images:
                self.viewer.add_image(np.stack(dstack), name=name)
            if ids in labels:
                self.viewer.add_labels(np.stack(dstack), name=name)
            axlab = 'b' + axlab
        """

        self.viewer.dims.axis_labels = [al for al in axlab]

    def _view_trans_affine(self, affine, elsize):
        Tt = np.copy(affine)
        for i, es in enumerate(elsize):
            Tt[0, i] *= es
        Ts = np.diag(list(elsize) + [1])
        return  Ts @ Tt

    def view_set_axes(self, filepath, ids):

        im = Image('{}/{}'.format(filepath, ids), permission='r')
        im.load(load_data=False)
        im.close()

        elsize = [es for i, es in enumerate(im.elsize) if im.dims[i] > 1]
        for lay in self.viewer.layers:
            lay.scale = elsize

        axlab = [al for i, al in enumerate(im.axlab) if im.dims[i] > 1]
        self.viewer.dims.axis_labels = axlab

    def set_view(self, settings={}):
        """Viewer settings functions."""

        self.viewer.reset_view()

        # Set the window title bar.
        if 'title' in settings.keys():
            self.viewer.title = settings['title']
        # Move scrollbars to centreslices.
        if 'crosshairs' in settings.keys():
            self.viewer.dims.current_step = settings['crosshairs']
        # Show/hide axes.
        if 'axes_visible' in settings.keys():
            self.viewer.axes.visible = settings['axes_visible']

        # Set equal contrast limits.
        if 'clim' in settings.keys():
            if isinstance(settings['clim'], dict):
                for key, clim in settings['clim'].items():
                    for lay in self.viewer.layers:
                        if key in lay.name:
                            lay.contrast_limits = clim
            else:
                for lay in self.viewer.layers:
                    try:
                        lay.contrast_limits = settings['clim']
                    except AttributeError:
                        pass

        # Set the layer opacity.
        if 'opacity' in settings.keys():
            if isinstance(settings['opacity'], dict):
                for key, opacity in settings['opacity'].items():
                    for lay in self.viewer.layers:
                        if key in lay.name:
                            lay.opacity = opacity
            else:
                for lay in self.viewer.layers:
                    lay.opacity = settings['opacity']

    def _init_log(self):

        logfile = self._build_path(moduledir=self._logdir, ext='log', rel=False)

        if self.verbosity == 0:
            handlers = [logging.FileHandler(logfile)]
        else:
            handlers = [logging.FileHandler(logfile), logging.StreamHandler()]
            # FIXME: this goes to stderr

        logging.basicConfig(
            level=logging.INFO,
            datefmt='%Y-%m-%d %H:%M:%S',
            format='%(asctime)s [%(threadName)-12.12s] [%(levelname)-5.5s]  %(message)s',
            handlers=handlers,
            )

    def _logstep(self, parameters=[]):

        if not parameters:
            parameters = self.dump_parameters(step=self.step)

        logging.info('Running step "{}" over {} jobs using {} workers'.format(self.step, self._n_jobs, self._n_workers))
        logging.info("Parameters: \n{}".format(parameters))

    def _logmp(self, filestem):

        # logging.info('Smoothing with sigma={}'.format(self.sigma))
        logging.info('foo{}'.format(self.sigma))
        logging.info("{} in PID {}".format(filestem, os.getpid()))


# class Reporter(Stapl3r):
#     """Correct z-stack shading."""
#     def __init__(self, image_in, parameter_file, **kwargs):
#         pass

    def report(self, outputpath='', name='', ioff=True, **kwargs):

        figsize = (8.27, 11.69)  # A4 portrait
        f = plt.figure(figsize=figsize, constrained_layout=False)
        gs = gridspec.GridSpec(1, 1, figure=f)

        figtitle = 'STAPL-3D {} report'.format(self._module_id)
        name = name or self.prefix  # TODO: we would always like the full name here?
        figtitle = '{} \n {}'.format(figtitle, name)

        # TODO generalize (to eg blocks) or remove and supply name from function call
        if 'channel' in kwargs.keys():
            channel = kwargs['channel']
            figtitle += ' channel ' + self._suffix_formats['c'].format(c=channel)
            suf = {'c': channel}
        else:
            channel = None
            suf = {}

        info_dict = self._get_info_dict(**kwargs)
        axdict = self._gen_subgrid(f, gs[0], channel=channel)

        self._plot_params(f, axdict, info_dict)
        self._plot_images(f, axdict, info_dict)
        self._plot_profiles(f, axdict, info_dict)

        f.suptitle(figtitle, fontsize=14, fontweight='bold')
        if outputpath is not None:
            outputpath = outputpath or self._build_path(suffixes=[suf])
            f.savefig(outputpath, format='pdf')
        if ioff:
            plt.close(f)

    def summary_report(self, name='', channel=None, ioff=True, outputpath=''):

        figsize = (8.27, 11.69)  # A4 portrait
        f = plt.figure(figsize=figsize, constrained_layout=False)
        gs = gridspec.GridSpec(1, 1, figure=f)

        figtitle = 'STAPL-3D {} report'.format(self._module_id)
        name = name or self.prefix  # TODO: we would like the full name here?
        figtitle = '{} \n {}'.format(figtitle, name)

        filestem = self._build_path()
        outputpath = outputpath or '{}_summary.pdf'.format(filestem)

        info_dict = self._get_info_dict_summary(filestem, channel=channel)

        if self._module_id == 'equalization':
            axdict = {'gs': gs}
        else:
            axdict = {'graph': f.add_subplot(gs[0].subgridspec(1, 3)[1:])}

        self._summary_report(f, axdict, info_dict)

        f.suptitle(figtitle, fontsize=14, fontweight='bold')
        f.savefig(outputpath)
        if ioff:
            plt.close(f)

    def _report_axes_pars(self, f, gs):

        gs00 = gs.subgridspec(10, 1)
        ax = f.add_subplot(gs00[0, 0])
        ax.set_title('parameters', self._fdict, fontweight='bold')
        ax.tick_params(axis='both', direction='in')

        return ax

    def _load_dumped_step(self, moduledir, module_id, step, pars={}):

        ymlpath = self._build_path(
            moduledir=moduledir,
            prefixes=[self.prefix, module_id, step],
            ext='yml',
            rel=False,
            )
        try:
            with open(ymlpath, 'r') as ymlfile:
                cfg = yaml.safe_load(ymlfile)
        except FileNotFoundError:
            pass
        else:
            for k in ['params', 'files', 'submit']:
                pars.update(cfg[module_id][step][k])

        return pars

    # def load_dumped_step(self, step, pars={}):
    #
    #     elements = [self.prefix, self._module_id, step]
    #     filestem = self.get_filestem(elements=elements)
    #     ymlpath = self._get_outputpath(filestem, 'yml')
    #     try:
    #         with open(ymlpath, 'r') as ymlfile:
    #             cfg = yaml.safe_load(ymlfile)
    #     except FileNotFoundError:
    #         pass
    #     else:
    #         for k in ['params', 'files', 'submit']:
    #             pars.update(cfg[self._module_id][step][k])
    #
    #     return pars

    def load_dumped_pars(self, pars={}):
        """TODO: private, or make intuitive action"""

        for step in self._fun_selector.keys():
            pars = self._load_dumped_step(self.directory, self._module_id, step, pars)

        return pars

    def _add_titles(self, axdict, titles):

        c = [0.5, 0.5, 0.5]
        titles_kwargs_sets = {
            'tl': {'fontweight': 'bold', 'c': c,
                   'loc': 'left'},
            'tr': {'fontweight': 'bold', 'c': c,
                   'loc': 'right'},
            'lc': {'fontweight': 'bold', 'c': c,
                   'rotation': 90, 'x': -0.1, 'y': 0.5, 'va': 'center'},
            'rc': {'fontweight': 'bold', 'c': c,
                   'rotation': -90, 'x': 1.1, 'y': 0.5, 'va': 'center'},
            'lcm': {'fontweight': 'bold', 'c': c,
                   'rotation': 90, 'x': -0.15, 'y': 0.3, 'va': 'center'},
            'rcm': {'fontweight': 'bold', 'c': c,
                   'rotation': -90, 'x': 1.6, 'y': 0.3, 'va': 'center'},
        }

        for axname, (title, kw_key, idx) in titles.items():
            ax = axdict[axname]
            if isinstance(ax, list):
                ax = ax[idx]
            ax.set_title(title, **titles_kwargs_sets[kw_key])

    def _plot_params(self, f, axdict, info_dict={}):
        """Show parameter table in report."""

        cellText = []
        for par, name in self._parameter_table.items():

            if par not in info_dict['parameters']:
                continue

            v = info_dict['parameters'][par]
            if not isinstance(v, list):
                v = [v]
            v = [np.round(x, 4) if isinstance(x, float) else x for x in v]
            cellText.append([name, ', '.join(str(x) for x in v)])

        if len(cellText):
            axdict['p'].table(cellText, loc='bottom')
        axdict['p'].axis('off')

    def _draw_thresholds(self, ax, thresholds, colors, linestyles, labels, legend='upper right'):

        # r = ax.get_ylim()
        # cs = ax.vlines(thresholds, r[0], r[1], colors, linestyles, label=['foo', 'bar', 'baz'])
        # if legend:
        #     ax.legend(loc=legend)

        def add_label(ax, val, lab, c):
            x_bounds = ax.get_xlim()
            x = (val - x_bounds[0]) / (x_bounds[1] - x_bounds[0])
            ax.annotate(
                text=lab, xy=(x, 1.01), c=c,
                xycoords='axes fraction', va='top', ha='center',
                rotation=270, fontsize=5,
                )

        for t, c, l, lab in zip(thresholds, colors, linestyles, labels):
            if t is not None:
                ax.axvline(t, ymax=0.75, color=c, linestyle=l)
                add_label(ax, t, lab, c)

    def _gen_axes(self, f, gs, sg_width=9, row=0, col=0, xlab='', slc=None,
                  spines=[], ticks=[], ticks_position='left'):
        gs_sp = gs[row, col].subgridspec(1, sg_width)
        ax = f.add_subplot(gs_sp[slc])
        for l in spines:
            ax.spines[l].set_visible(False)
        if ticks:
            ax.yaxis.set_ticks(ticks)
        ax.yaxis.set_ticks_position(ticks_position)
        ax.tick_params(axis='both', direction='in')
        ax.set_xlabel('{} [px]'.format(xlab), loc='center', labelpad=-7)
        return ax

    def _get_extent(self, img, elsize, x_idx=2, y_idx=1):
        w = elsize[x_idx] * img.shape[1]
        h = elsize[y_idx] * img.shape[0]
        extent = [0, w, 0, h]
        return extent

    def _get_clim(self, cslc, q=[0.05, 0.95], roundfuns=[np.round, np.round]):
        cslc = {d: np.ma.masked_array(cslc[d]) if not np.ma.isMaskedArray(cslc[d]) else cslc[d] for d in 'xyz'}
        c_min = np.amin([np.nanquantile(cslc[d].filled(np.nan), q[0]) for d in 'xyz'])
        c_min = max(0, c_min)  # FIXME: make negatives possible
        c_max = np.amax([np.nanquantile(cslc[d].filled(np.nan), q[1]) for d in 'xyz'])
        c_min = self._power_rounder(c_min, roundfuns[0])
        c_max = self._power_rounder(c_max, roundfuns[1])
        # TODO: c_min should never be c_max
        return [c_min, c_max]

    def _power_rounder(self, s, roundfun=np.round):
        if not s: return s
        d = np.power(10, np.floor(np.log10(s)))
        s = roundfun(s / d) * d
        return s

    def _add_scalebar(self, ax, w, fstring=r'{} $\mu$m', color='white'):
        from mpl_toolkits.axes_grid1.anchored_artists import AnchoredSizeBar
        import matplotlib.font_manager as fm
        fontprops = fm.FontProperties(size=12)
        size = self._power_rounder(w / 5)
        scalebar = AnchoredSizeBar(ax.transData,
                                   size, fstring.format(size),
                                   'lower right',
                                   pad=0.1,
                                   color=color,
                                   frameon=False,
                                   size_vertical=1,
                                   fontproperties=fontprops)
        ax.add_artist(scalebar)

    def _plot_colorbar(self, f, ax, im, cax=None, orientation='vertical', loc='right', clip_threshold=0.0):
        cbar = f.colorbar(im, cax=cax, extend='both', shrink=0.9, ax=ax, orientation=orientation)
        cbar.ax.tick_params(labelsize=7)
        if cax is not None:
            cax.yaxis.set_ticks_position(loc)
        if clip_threshold:
            cbar.set_ticks([0, clip_threshold, 1])
        return cbar

    def _clipped_colormap(self, threshold, clip_color, n_colors=100):
        """Create clipping colormap."""

        colors = matplotlib.cm.viridis(np.linspace(0, 1, n_colors))
        n = int(threshold * n_colors)
        for i in range(n):
            colors[i, :] = clip_color

        return matplotlib.colors.ListedColormap(colors)

    def _plot_profiles(self, f, axdict, info_dict):
        """Plot graphs with profiles."""
        pass

    def _plot_images(self, f, axdict, info_dict):
        """Plot graphs with profiles."""
        pass

    def _merge_reports(self, pdfs, outputpath):
        """Merge pages of a report."""

        merger = PdfFileMerger()
        for pdf in pdfs:
            merger.append(pdf)
        merger.write(outputpath)
        merger.close()

    def _merge(self, inputfiles, outputfile, fun, **kwargs):
        """Merge files."""

        if not inputfiles:
            print(f"WARNING: files could not be merged: no inputfiles specified")
            return

        if not outputfile:
            print(f"WARNING: files could not be merged: no outputfile specified")
            return

        try:
            os.makedirs(os.path.dirname(outputfile), exist_ok=True)
            fun(inputfiles, outputfile, **kwargs)
        except FileNotFoundError:
            print(f"WARNING: files could not be merged")
        else:
            try:
                for inputfile in inputfiles:
                    os.remove(inputfile)
            except FileNotFoundError:
                print(f"WARNING: files could not be removed")<|MERGE_RESOLUTION|>--- conflicted
+++ resolved
@@ -497,20 +497,12 @@
                 dims = iminfo['dims_zyxc'][:3]
             elif len(data.shape) == 4:
                 data = np.transpose(data, axes=[1, 2, 3, 0])  # czyx to zyxc
-<<<<<<< HEAD
                 dims = iminfo['dims_zyxc']
-=======
-            self.ds = data
->>>>>>> 76f2bff7
         else:
             self.ds = []
 
-<<<<<<< HEAD
         self.ds = data
         self.dims = dims
-=======
-        self.dims = iminfo['dims_zyxc']
->>>>>>> 76f2bff7
         self.dtype = iminfo['dtype']
         self.chunks = None
 
