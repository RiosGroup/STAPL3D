#!/usr/bin/env python

"""Average membrane and nuclear channels and write as blocks.

    # TODO: reports
"""

import os
import sys
import argparse
import logging
import pickle
import shutil
import multiprocessing

import yaml

import numpy as np

from skimage.transform import resize
from skimage.segmentation import relabel_sequential

from stapl3d import parse_args, Stapl3r, Image, LabelImage, format_, split_filename

import glob
import h5py
import pathlib

logger = logging.getLogger(__name__)


def main(argv):
    """Block operations."""

    steps = ['split', 'merge']
    args = parse_args('blocks', steps, *argv)

    subclasses = {'split': Splitt3r, 'merge': Merg3r}

    for step in args.steps:
        block3r = subclasses[step](
            args.image_in,
            args.parameter_file,
            step_id=args.step_id,
            directory=args.outputdir,
            prefix=args.prefix,
            max_workers=args.max_workers,
        )
        block3r._fun_selector[step]()


class Block(object):
    """Block."""

    def __init__(self, idx=0, id='', path='', slices={}, **kwargs):

        self.idx = idx
        self.id = id
        self.path = path
        self.slices = slices
        self.shape = {}
        self.margin = {}
        self.affine = np.eye(4)
        for i, slc in enumerate(slices[:3]):  # TODO: zyx selection
            self.affine[i, 3] = slc.start

    def __str__(self):
        return yaml.dump(vars(self), default_flow_style=False)


class Block3r(Stapl3r):
    """Block operations."""

    def __init__(self, image_in='', parameter_file='', **kwargs):

        if 'module_id' not in kwargs.keys():
            kwargs['module_id'] = 'blocks'

        super(Block3r, self).__init__(
            image_in, parameter_file,
            **kwargs,
            )

        self._fun_selector = {
            'blockinfo': self.print_blockinfo,
            }

        self._parallelization = {
            'blockinfo': ['blocks'],
            }

        self._parameter_sets = {
            'blockinfo': {
                'fpar': self._FPAR_NAMES,
                'ppar': ('fullsize', 'blocksize', 'blockmargin'),
                'spar': ('_n_workers', 'blocks'),
                },
            }

        self._parameter_table = {
            'blocksize': 'Block size',
            'blockmargin': 'Block margin',
        }

        default_attr = {
            'blocksize': {},
            'blockmargin': {},
            'fullsize': {},
            'blocks': [],
            '_blocks': [],
            '_blocks0': [],
        }
        for k, v in default_attr.items():
            setattr(self, k, v)

        for step in self._fun_selector.keys():
            step_id = 'blocks' if step=='blockinfo' else self.step_id
            self.set_parameters(step)

        self._init_paths()

        self._init_log()

        self._prep_blocks()

        self._images = []
        self._labels = []

    def _init_paths(self):

        os.makedirs('blocks', exist_ok=True)
        bpat = self._build_path(moduledir='blocks', prefixes=[self.prefix, 'blocks'], suffixes=[{'b': 'p'}])
        # bpat = self._build_path(suffixes=[{'b': 'p'}])

        self._paths = {
            'blockinfo': {
                'inputs': {
                    'data': self.image_in,  # TODO: via inputpath/biasfield output
                    },
                'outputs': {
                    'blockfiles': f"{bpat}.h5",
                },
            },
        }

        for step in self._fun_selector.keys():
            step_id = 'blocks' if step=='blockinfo' else self.step_id
            self.inputpaths[step]  = self._merge_paths(self._paths[step], step, 'inputs', step_id)
            self.outputpaths[step] = self._merge_paths(self._paths[step], step, 'outputs', step_id)

    def print_blockinfo(self, **kwargs):

        arglist = self._prep_step('blockinfo', kwargs)
        for i, block in enumerate(self._blocks):
            if i in self.blocks:
                print(f'Block {i:05d} with id {block.id} refers to region {block.slices}')

    def _prep_blocks(self):

        step = 'blockinfo'  #self.step
<<<<<<< HEAD
        inpaths = self.inputpaths[step]['data']
        blockfiles = self.outputpaths[step]['blockfiles']

        if '{b' in inpaths:
            self.filepaths = self.get_filepaths(inpaths)
            self.set_fullsize(self.filepaths[0])
        else:
            self.filepaths = []
            self.set_fullsize(inpaths)

        self.set_blocksize()
        self.set_blockmargin()

        self._blocks = self.generate_blocks(blockfiles)
        self._blocks0 = self.generate_blocks(blockfiles, blocks0=True)
=======

        # find filepaths if a pattern is provided
        # ==> files are to be interpreted as blocks already
        # TODO: using self.image_in as switch, maybe change to self.inputs
        if '{b' in self.image_in:
            if '.h5' in self.image_in:
                pat, ids = self.image_in.split('.h5')
                pat += '.h5'
            else:
                pat = self.image_in
            s = pat.replace(pat[pat.find("{"):pat.find("}")+1], '*')
            directory = os.path.abspath(os.path.dirname(self.image_in))
            p = os.path.join(directory, s)
            self.filepaths = sorted(glob.glob(p))
            if '.h5' in self.image_in:
                self.filepaths = [f'{fp}{ids}' for fp in self.filepaths]

        self.set_fullsize(self.inputpaths[step]['data'])
        self.set_blocksize()
        self.set_blockmargin()
        if '{b' in self.inputpaths[step]['data']:
            self._blocks = self.set_blocks_from_files(self.inputpaths[step]['data'], self.outputpaths[step]['blockfiles'])
            self._blocks0 = self.set_blocks_from_files(self.inputpaths[step]['data'], self.outputpaths[step]['blockfiles'], blocks0=True)
        else:
            self._blocks = self.set_blocks(self.outputpaths[step]['blockfiles'])
            self._blocks0 = self.set_blocks(self.outputpaths[step]['blockfiles'], blocks0=True)
>>>>>>> 98c76360

    def set_fullsize(self, image_in, fullsize={}):

        if image_in:
<<<<<<< HEAD
=======
            if '{b' in image_in:
                image_in = self.filepaths[0]
>>>>>>> 98c76360
            im = Image(image_in, permission='r')
            im.load(load_data=False)
            im.close()
            imsize = dict(zip(im.axlab, im.dims))
        else:
            imsize = {}

        self.fullsize = {**imsize, **self.fullsize, **fullsize}

    def set_blocksize(self, blocksize={}):

        self.blocksize = {**self.fullsize, **self.blocksize, **blocksize}

    def set_blockmargin(self, blockmargin={}):

        bm_im = {d: 0 for d in self.blocksize.keys()}
        self.blockmargin = {**bm_im, **self.blockmargin, **blockmargin}

    def generate_blocks(self, block_template, axlab='zyxct', blocks0=False):
        # TODO: flexible axlab order

        if self.filepaths:
            blocks = self.set_blocks_from_files(block_template, axlab, blocks0)
        else:
            blocks = self.set_blocks_from_grid(block_template, axlab, blocks0)

        return blocks

    def set_blocks_from_grid(self, block_template, axlab='zyxct', blocks0=False):
        # TODO: flexible axlab order

        axlab = [al for al in axlab if al in self.fullsize.keys()]
        imslices = {al: slice(0, self.fullsize[al]) for al in axlab}

        shape = {d: len(range(*slc.indices(slc.stop))) for d, slc in imslices.items()}
        blocksize = self.blocksize or shape
        blocksize = {d: bs if bs else shape[d] for d, bs in blocksize.items()}

        if blocks0 or not self.blockmargin:
            margin = dict(zip(axlab, [0] * len(axlab)))
        else:
            margin = self.blockmargin

        starts, stops, = {}, {}
        for d in axlab:
            starts[d], stops[d] = self._get_blockbounds(
                imslices[d].start,
                shape[d],
                blocksize[d],
                margin[d],
                )

        ndim = len(axlab)
        starts = tuple(starts[dim] for dim in axlab)
        stops = tuple(stops[dim] for dim in axlab)
        startsgrid = np.array(np.meshgrid(*starts))
        stopsgrid = np.array(np.meshgrid(*stops))
        starts = np.transpose(np.reshape(startsgrid, [ndim, -1]))
        stops = np.transpose(np.reshape(stopsgrid, [ndim, -1]))

        def blockdict(start, stop, axlab, b_idx):
            slcs = [slice(sta, sto) for sta, sto in zip(start, stop)]
            id = self._suffix_formats['b'].format(b=b_idx)
            # idxs = [axlab.index(d) for d in 'xyzct']
            # id = idstring.format(
            #     slcs[idxs[0]].start, slcs[idxs[0]].stop,
            #     slcs[idxs[1]].start, slcs[idxs[1]].stop,
            #     slcs[idxs[2]].start, slcs[idxs[2]].stop,
            #     )
            bpat = block_template.format(b=b_idx) + '/{ods}'
            return {'slices': slcs, 'id': id, 'path': bpat, 'idx': b_idx}

        blocks = [Block(**blockdict(start, stop, axlab, b_idx))
                  for b_idx, (start, stop) in enumerate(zip(starts, stops))]

        return blocks

    def set_blocks_from_files(self, block_template, axlab='zyxct', blocks0=False):

        axlab = [al for al in axlab if al in self.fullsize.keys()]

        from stapl3d.preprocessing import shading
        stops = []
        for filepath in self.filepaths:
<<<<<<< HEAD
            if '.czi' in filepath:
                from stapl3d.preprocessing import shading
                iminfo = shading.get_image_info(filepath)
                stops.append(iminfo['dims_zyxc'])
            else:
                im = Image(filepath)
                im.load()
                props = im.get_props()
                stops.append(props['shape'])
                im.close()
=======
            iminfo = shading.get_image_info(filepath)
            stops.append(iminfo['dims_zyxc'])
>>>>>>> 98c76360

        # starts = [dict(zip(axlab, [0] * len(axlab))) for imsize in imsizes]
        # stops = [dict(zip(axlab, imsize)) for imsize in imsizes]
        starts = [[0] * len(stop) for stop in stops]

        def blockdict_bak(start, stop, axlab, b_idx):
            slcs = [slice(sta, sto) for sta, sto in zip(start, stop)]
            id = self._suffix_formats['b'].format(b=b_idx)
            bpat = block_template.format(b=b_idx) + '/{ods}'
            # TODO: filename or h5-path pattern?
            return {'slices': slcs, 'id': id, 'path': bpat, 'idx': b_idx}

        def blockdict(start, stop, axlab, b_idx):
            slcs = [slice(sta, sto) for sta, sto in zip(start, stop)]
            id = self._suffix_formats['b'].format(b=b_idx)

            if '{f' in block_template:
                fp = self.filepaths[b_idx]
                fstem = os.path.basename(os.path.splitext(fp)[0])
                bpat = block_template.format(f=fstem) + '/{ods}'
            elif '{b' in block_template:
                bpat = block_template.format(b=b_idx) + '/{ods}'
                  # TODO: filename or h5-path pattern?

            return {'slices': slcs, 'id': id, 'path': bpat, 'idx': b_idx}

        blocks = [Block(**blockdict(start, stop, axlab, b_idx))
                  for b_idx, (start, stop) in enumerate(zip(starts, stops))]

        return blocks

    def _get_blockbounds(self, offset, shape, blocksize, margin):
        """Get the block range for a dimension."""

        # blocks
        starts = range(offset, shape + offset, blocksize)
        stops = np.array(starts) + blocksize

        # blocks with margin
        starts = np.array(starts) - margin
        stops = np.array(stops) + margin

        # blocks with margin reduced on boundary blocks
        starts[starts < offset] = offset
        stops[stops > shape + offset] = shape + offset

        return starts, stops

    def _margins(self, fc, fC, blocksize, margin, fullsize):
        """Return lower coordinate (fullstack and block) corrected for margin."""

        if fc == 0:
            bc = 0
        else:
            bc = 0 + margin
            fc += margin

        if fC == fullsize:
            bC = bc + blocksize + (fullsize % blocksize)

        else:
            bC = bc + blocksize
            fC -= margin

        return (fc, fC), (bc, bC)

    def get_filepaths(self, filepat):
        """Set the filepaths by globbing the directory."""

        def glob_h5(directory, s):

            if '.h5' in s:
                h5stem, ids = s.split('.h5')
                s = f'{h5stem}.h5'
            else:
                ids = ''

            fmat = os.path.join(directory, s)
            filepaths = sorted(glob.glob(fmat))
            filepaths = [f'{filepath}{ids}' for filepath in filepaths]

            return filepaths

        p = self.image_in.split('.h5')
        directory = os.path.abspath(os.path.dirname(p[0]))

        return glob_h5(directory, self._pat2mat(filepat))

    def _get_filepaths(self, blocks=[]):

        if not blocks:
            blocks = list(range(len(self.blocks)))

        filepaths = []
        for block in blocks:
            block = self._blocks[block[0]]
            outputs = self._prep_paths(self.outputs, reps={'b': block.idx})
            filepaths.append(outputs['blockfiles'])

        return filepaths

    def view(self, input=[], images=[], labels=[], settings={}):

        images = images or self._images

        if isinstance(input, str):
            input = input or self._blocks[0].path.replace('/{ods}', '')
        elif isinstance(input, (int, float)):
            input = self._blocks[input].path.replace('/{ods}', '')
        elif isinstance(input, list):
            input = input or list(range(len(self._blocks)))

        super().view(input, images, labels, settings)


class Splitt3r(Block3r):
    """Block splitting."""

    def __init__(self, image_in='', parameter_file='', **kwargs):

        if 'module_id' not in kwargs.keys():
            kwargs['module_id'] = 'splitter'

        super(Splitt3r, self).__init__(
            image_in, parameter_file,
            **kwargs,
            )

        self._fun_selector.update({
            'split': self.split,
            })

        self._parallelization.update({
            'split': ['blocks'],
            })

        self._parameter_sets.update({
            'split': {
                'fpar': self._FPAR_NAMES,
                'ppar': ('volumes', 'output_ND', 'datatype', 'chunksize'),
                'spar': ('_n_workers', 'blocksize', 'blockmargin', 'blocks'),
                },
            })

        self._parameter_table.update({
            })

        default_attr = {
            'volumes': {},
            'output_ND': False,
            'datatype': '',
            'chunksize': [],
        }
        for k, v in default_attr.items():
            setattr(self, k, v)

        for step in self._fun_selector.keys():
            step_id = 'blocks' if step=='blockinfo' else self.step_id
            self.set_parameters(step, step_id=step_id)

        self._init_paths_splitter()

        self._init_log()

        self._prep_blocks()

        self._images = ['mean', 'memb/mean', 'nucl/mean']
        self._labels = []

    def _init_paths_splitter(self):

        # FIXME: moduledir (=step_id?) can vary
        prev_path = {
            'moduledir': 'biasfield', 'module_id': 'biasfield',
            'step_id': 'biasfield', 'step': 'postprocess',
            'ioitem': 'outputs', 'output': 'aggregate',
            }
        datapath = self._get_inpath(prev_path)
        if datapath == 'default':
            datapath = self._build_path(
                moduledir=prev_path['moduledir'],
                prefixes=[self.prefix, prev_path['module_id']],
                ext='h5',
                )

        prev_path = {
            'moduledir': 'biasfield', 'module_id': 'biasfield',
            'step_id': 'biasfield', 'step': 'postprocess',
            'ioitem': 'outputs', 'output': 'aggregate_ds',
            }
        biaspath = self._get_inpath(prev_path)
        if biaspath == 'default':  # FIXME: has to default to not correcting?
            biaspath = self._build_path(
                moduledir=prev_path['moduledir'],
                prefixes=[self.prefix, prev_path['module_id']],
                suffixes=['ds'],
                ext='h5',
                )

        vols = list(self.volumes.keys())
        vols += ['data'] if self.output_ND else []

        os.makedirs('blocks', exist_ok=True)
        bpat = self._build_path(moduledir='blocks',
                                prefixes=[self.prefix, 'blocks'],
                                suffixes=[{'b': 'p'}])

        self._paths.update({
            'split': {
                'inputs': {
                    'data': f'{datapath}/data',
                    'bias': f'{biaspath}/bias',
                    },
                'outputs': {
                    **{'blockfiles': f"{bpat}.h5"},
                    **{ods: f"{bpat}.h5/{ods}" for ods in vols},
                    },
                },
            })

        for step in self._fun_selector.keys():
            step_id = 'blocks' if step=='blockinfo' else self.step_id
            self.inputpaths[step]  = self._merge_paths(self._paths[step], step, 'inputs', step_id)
            self.outputpaths[step] = self._merge_paths(self._paths[step], step, 'outputs', step_id)

    def split(self, **kwargs):
        """Average membrane and nuclear channels and write as blocks."""

        arglist = self._prep_step('split', kwargs)
        with multiprocessing.Pool(processes=self._n_workers) as pool:
            pool.starmap(self._split_with_combinechannels, arglist)

    def _split_with_combinechannels(self, block):
        """Average membrane and nuclear channels and write as blocks."""

<<<<<<< HEAD
        """
        reps = {'b': block} if '{b}' in self.inputs['data'] else {}
=======
        reps = {'b': block} if '{b' in self.image_in else {}
>>>>>>> 98c76360
        inputs = self._prep_paths(self.inputs, reps=reps)
        reps = {'b': block} if '{b}' in self.outputs['data'] else {}
        outputs = self._prep_paths(self.outputs, reps=reps)
        """

        inputs = self._prep_paths(self.inputs, reps={'b': block})
        outputs = self._prep_paths(self.outputs, reps={'b': block})

        # INPUT
<<<<<<< HEAD
        if self.filepaths:
=======
        if '{b' in self.image_in:
>>>>>>> 98c76360
            infile = self.filepaths[block]
        else:
            infile = inputs['data'].format(b=block)

        block = self._blocks[block]
        print('Writing block with id {} to {}'.format(block.id, block.path))

        im = Image(infile, permission='r')
        im.load()

        bf = None
        if inputs['bias']:
            bf = Image(inputs['bias'], permission='r')
            bf.load()
            bias_dsfacs = [round(bf.elsize[bf.axlab.index(dim)] /
                                 im.elsize[im.axlab.index(dim)])
                           for dim in bf.axlab]

        # OUTPUTS Image, 3D and ND
        props = im.get_props2()

        props['path'] = block.path.format(ods='data')

        props['permission'] = 'r+'
        props['dtype'] = self.datatype or props['dtype']
        props['chunks'] = self.chunksize or [max(64, self.blockmargin[d])
                                             if d in 'xy' else s
                                             for d, s in zip(im.axlab, im.dims)]
                                             # FIXME: if blockmargin is 0
        props['shape'] = list(im.slices2shape(list(block.slices)))
        props['dims'] = list(im.slices2shape(list(block.slices)))
        props['slices'] = None
        mo_ND = Image(**props)
        try:
            if outputs['data']:  # self.output_ND
                mo_ND.create()
        except KeyError:
            pass

        props['shape'] = list(im.slices2shape(list(block.slices[:3])))
        props['dims'] = list(im.slices2shape(list(block.slices[:3])))
        mo_3D = Image(**props)
        mo_3D.squeeze('ct')


        ## 3D or 4D or 5D input?...


        if 'c' in im.axlab:
            c_axis = im.axlab.index('c')
            idxs = [i for i in range(im.dims[c_axis])]
        else:
            c_axis = None
            idxs = []

        for k, ov in self.volumes.items():

            default = {
                'ods': k,
                'idxs': idxs,
                'weights': [1] * len(idxs),
                'dtype': mo_3D.dtype,
                'data': np.zeros(mo_3D.shape, dtype='float'),
                }
            self.volumes[k] = {**default, **ov}

        im.slices = block.slices

        idxs_set = set([l for k, v in self.volumes.items() for l in v['idxs']])
        for volnr in idxs_set:

            if c_axis is not None:
                im.slices[c_axis] = slice(volnr, volnr + 1, 1)

            data = im.slice_dataset(squeeze=False).astype('float')

            if bf is not None:
                print('Performing bias field correction.')
                bias = get_bias_field_block(bf, im.slices, data.shape, bias_dsfacs)
                bias = np.reshape(bias, data.shape)
                data /= bias
                data = np.nan_to_num(data, copy=False)

            # FIXME: not written if idxs_set is empty
            if self.output_ND:
                if c_axis is not None:
                    mo_ND.slices[c_axis] = slice(volnr, volnr + 1, 1)
                mo_ND.write(data.astype(mo_ND.dtype))

            for name, output in self.volumes.items():
                if volnr in output['idxs']:
                    idx = output['idxs'].index(volnr)
                    data *= output['weights'][idx]
                    output['data'] += np.squeeze(data)

        mo_ND.close()

        for name, output in self.volumes.items():
            output['data'] /= len(output['idxs'])
            write_image(mo_3D,
                        block.path.format(ods=output['ods']),
                        output['data'].astype(mo_3D.dtype))

    def view(self, input=[], images=[], labels=[], settings={}):

        images = images or self._images
        labels = labels or self._labels

        if isinstance(input, str):
            input = input or self._blocks[0].path.replace('/{ods}', '')
        elif isinstance(input, (int, float)):
            input = self._blocks[input].path.replace('/{ods}', '')
            print(input, images, labels)
        elif isinstance(input, list):
            input = input or list(range(len(self._blocks)))

        super().view(input, images, labels, settings)


class Merg3r(Block3r):
    """Block merging."""

    def __init__(self, image_in='', parameter_file='', **kwargs):

        if 'module_id' not in kwargs.keys():
            kwargs['module_id'] = 'merger'

        super(Merg3r, self).__init__(
            image_in, parameter_file,
            **kwargs,
            )

        self._fun_selector.update({
            'merge': self.merge,
            'postprocess': self.postprocess,
            })

        self._parallelization.update({
            'merge': ['volumes'],
            'postprocess': [],
            })

        self._parameter_sets.update({
            'merge': {
                'fpar': self._FPAR_NAMES,
                'ppar': ('fullsize', 'datatype', 'elsize', 'inlayout', 'squeeze'),
                'spar': ('_n_workers', 'blocksize', 'blockmargin', 'blocks', 'volumes'),
                },
            'postprocess': {
                'fpar': self._FPAR_NAMES,
                'ppar': (),
                'spar': ('_n_workers',),
                },
            })

        self._parameter_table.update({})

        default_attr = {
            'volumes': [],
            'datatype': '',
            'elsize': [],
            'inlayout': '',
            'squeeze': '',
        }
        for k, v in default_attr.items():
            setattr(self, k, v)

        for step in self._fun_selector.keys():
            step_id = 'blocks' if step=='blockinfo' else self.step_id
            self.set_parameters(step, step_id=step_id)

        self._init_paths_merger()

        self._init_log()

        self._prep_blocks()

        self._images = []
        self._labels = []

    def _init_paths_merger(self):

        bpat = self._build_path(suffixes=[{'b': 'p'}])
        bmat = self._build_path(suffixes=[{'b': '?'}])

        # I don't think this used: blockfiles are used
        self._paths.update({
            'merge': {
                'inputs': {
                    # 'data': ,  # TODO: template...
                    ods: f"{bmat}.{vol['format'] if 'format' in vol.keys() else 'h5'}/{ods}" for volume in self.volumes for ods, vol in volume.items()
                    },
                'outputs': {
                    **{ods: self.get_outputpath(volume) for volume in self.volumes for ods, vol in volume.items()},
                    **{f'{ods}_ulabels': self.get_outputpath(volume, 'npy') for volume in self.volumes for ods, vol in volume.items() if 'is_labelimage' in vol.keys() and vol['is_labelimage']},
                    },
                },
            'postprocess': {
                'inputs': {
                    ods: self.get_outputpath(volume, fullpath=False) for volume in self.volumes for ods, vol in volume.items()
                    },
                'outputs': {
                    'aggregate': self._build_path(prefixes=['merged'], ext='h5'),
                    },
                },
            })

        for step in ['merge', 'postprocess']:  # self._fun_selector.keys():
            self.inputpaths[step]  = self._merge_paths(self._paths[step], step, 'inputs')
            self.outputpaths[step] = self._merge_paths(self._paths[step], step, 'outputs')

    def merge(self, **kwargs):
        """Merge blocks of data into a single hdf5 file.

        Volumes are processed in parallel.
        """

        arglist = self._prep_step('merge', kwargs)
        with multiprocessing.Pool(processes=self._n_workers) as pool:
            pool.starmap(self._mergeblocks, arglist)

    def _mergeblocks(self, volume):
        """Merge blocks of data into a single hdf5 file."""

        # inputs = self._prep_paths(self.inputs)
        outputs = self._prep_paths(self.outputs)

        ids = list(volume.keys())[0]

        ukey = f'{ids}_ulabels'
        ulabelpath = outputs[ukey] if ukey in outputs.keys() else ''

        # PROPS  # TODO: cleanup
        bpath = self._blocks[0].path.format(ods=ids)
        im = Image(bpath, permission='r')
        im.load()
        props = im.get_props2()
        im.close()

        props['path'] = outputs[ids]  #f'{outstem}.h5/{ids}'
        props['permission'] = 'r+'
        props['axlab'] = self.inlayout or props['axlab']
        props['elsize'] = self.elsize or props['elsize']
        props['dtype'] = self.datatype or props['dtype']
        props['chunks'] = props['chunks'] or None

        if not self.fullsize:
            self.fullsize = {d: self._blocks[-1].slices[im.axlab.index(d)].stop
                             for d in props['axlab']}

        dims = [self.fullsize[d] for d in im.axlab]
        ndim = im.get_ndim()
        if ndim == 4:
            c_idx = props['axlab'].index('c')
            dims.insert(c_idx, im.ds.shape[c_idx])
        props['shape'] = dims

        for ax in self.squeeze:
            props = im.squeeze_props(props, dim=props['axlab'].index(ax))

        mo = LabelImage(**props)
        mo.create()

        # select block subset  # TODO: also for splitter
        if not self.blocks:
            self.blocks = list(range(len(self._blocks)))
        blocks_wm = [block for i, block in enumerate(self._blocks)
                     if i in self.blocks]
        # blocks_nm = [block for i, block in enumerate(self._blocks_nomargin)
        #              if i in self.blocks]  # unused for now

        # Merge the blocks sequentially (TODO: reintroduce MPI with h5-para).
        ulabels = set([])
        # for block, block_nm in zip(blocks_wm, blocks_nm):
        for block in blocks_wm:
            inpath = block.path.format(ods=ids)
            print('processing volume {} block {} from {}'.format(ids, block.id, inpath))
            im = Image(inpath, permission='r')
            im.load(load_data=False)
            self.set_slices(im, mo, block)
            data = im.slice_dataset()
            mo.write(data)
            im.close()
            if ulabelpath:
                ulabels |= set(np.unique(data))

        if ulabelpath:
            np.save(ulabelpath, np.array(ulabels))

        im.close()
        mo.close()

    def set_slices(self, im, mo, block=None):

        if block is None:
            comps = im.split_path()
            dset_info = split_filename(comps['file'])[0]

        for d in im.axlab:

            if block is None:
                l = dset_info[d.lower()]
                h = dset_info[d.upper()]
            else:
                l = block.slices[im.axlab.index(d)].start
                h = block.slices[im.axlab.index(d)].stop

            bs = self.blocksize[d]
            bm = self.blockmargin[d]
            fs = self.fullsize[d]

            (ol, oh), (il, ih) = self._margins(l, h, bs, bm, fs)
            im.slices[im.axlab.index(d)] = slice(il, ih)
            mo.slices[mo.axlab.index(d)] = slice(ol, oh)

    def postprocess(self):

        def create_copy(f, tgt_loc, ext_file, ext_loc):
            """Copy the imaris DatasetInfo group."""
            try:
                del f[tgt_loc]
            except KeyError:
                pass
            g = h5py.File(ext_file, 'r')
            f.copy(g[ext_loc], tgt_loc)
            g.close()

        def create_ext_link(f, tgt_loc, ext_file, ext_loc):
            """Create an individual link."""
            try:
                del f[tgt_loc]
            except KeyError:
                pass
            f[tgt_loc] = h5py.ExternalLink(ext_file, ext_loc)

        self._prep_step('postprocess', {})

        inputs = self._prep_paths(self.inputs)
        outputs = self._prep_paths(self.outputs)

        tgt_file = outputs['aggregate']
        tgt_dir  = os.path.dirname(tgt_file)
        f = h5py.File(tgt_file, 'w')
        for volume in self.volumes:
            ids = list(volume.keys())[0]
            # linked_path = inputs[ids]  # absolute path
            linked_path = os.path.relpath(inputs[ids], tgt_dir)  # relative path
            ext_file = pathlib.Path(linked_path).as_posix()
            create_ext_link(f, ids, ext_file, ids)

    def get_outputpath(self, volume, ext='', fullpath=True):

        ids = list(volume.keys())[0]
        try:
            suf = volume[ids]['suffix'].replace('/', '-')
        except:
            suf = ids.replace('/', '-')

        outstem = self._build_filestem(prefixes=[self.prefix, suf], use_fallback=False)

        if not ext:
            ext = volume[ids]['format'] if 'format' in volume[ids].keys() else 'h5'

        if ext == 'h5' and fullpath:
            outputpath = f"{outstem}.{ext}/{ids}"
        else:
            outputpath = f"{outstem}.{ext}"

        return outputpath

    def view(self, input=[], images=[], labels=[], settings={}):

        images = images or self._images
        labels = labels or self._labels

        if isinstance(input, str):
            input = input or self._blocks[0].path.replace('/{ods}', '')
        elif isinstance(input, (int, float)):
            input = self._blocks[input].path.replace('/{ods}', '')
        elif isinstance(input, list):
            input = input or list(range(len(self._blocks)))

        super().view(input, images, labels, settings)


def get_bias_field_block(bf, slices, outdims, dsfacs):
    """Retrieve and upsample the biasfield for a datablock."""

    bf.slices = [slice(int(slc.start / ds), int(slc.stop / ds), 1)
                 for slc, ds in zip(slices, dsfacs)]
    bf_block = bf.slice_dataset().astype('float32')
    bias = resize(bf_block, outdims, preserve_range=True)

    return bias


def write_image(im, outputpath, data):
    props = im.get_props2()
    props['path'] = outputpath
    props['permission'] = 'r+'
    props['dtype'] = data.dtype
    mo = Image(**props)
    mo.create()
    mo.write(data)
    return mo


def link_blocks(filepath_in, filepath_out, dset_in, dset_out, delete=True, links=True, is_unet=False):

    def delete_dataset(filepath, dset):
        try:
            im = Image('{}/{}'.format(filepath, dset), permission='r+')
            im.load()
            del im.file[dset_out]
        except OSError:
            pass
        except KeyError:
            pass
        im.close()

    if delete:
        mode = 'w'
    else:
        mode = 'r+'

    if links:
        import h5py
        f = h5py.File(filepath_out, 'a')
        if filepath_in == filepath_out:
            f[dset_out] = f[dset_in]
        else:
            f[dset_out] = h5py.ExternalLink(filepath_in, dset_in)

    else:

        im = Image('{}/{}'.format(filepath_in, dset_in), permission='r')
        im.load(load_data=False)

        props = im.get_props()
        if is_unet:
            props['axlab'] = 'zyx'
            props['shape'] = props['shape'][1:]
            props['slices'] = props['slices'][1:]
            props['chunks'] = props['chunks'][1:]

        data = im.slice_dataset(squeeze=True)

        im.close()

        mo = Image('{}/{}'.format(filepath_out, dset_out), permission=mode, **props)
        mo.create()
        mo.write(data)
        mo.close()


if __name__ == "__main__":
    main(sys.argv[1:])<|MERGE_RESOLUTION|>--- conflicted
+++ resolved
@@ -158,7 +158,6 @@
     def _prep_blocks(self):
 
         step = 'blockinfo'  #self.step
-<<<<<<< HEAD
         inpaths = self.inputpaths[step]['data']
         blockfiles = self.outputpaths[step]['blockfiles']
 
@@ -174,43 +173,10 @@
 
         self._blocks = self.generate_blocks(blockfiles)
         self._blocks0 = self.generate_blocks(blockfiles, blocks0=True)
-=======
-
-        # find filepaths if a pattern is provided
-        # ==> files are to be interpreted as blocks already
-        # TODO: using self.image_in as switch, maybe change to self.inputs
-        if '{b' in self.image_in:
-            if '.h5' in self.image_in:
-                pat, ids = self.image_in.split('.h5')
-                pat += '.h5'
-            else:
-                pat = self.image_in
-            s = pat.replace(pat[pat.find("{"):pat.find("}")+1], '*')
-            directory = os.path.abspath(os.path.dirname(self.image_in))
-            p = os.path.join(directory, s)
-            self.filepaths = sorted(glob.glob(p))
-            if '.h5' in self.image_in:
-                self.filepaths = [f'{fp}{ids}' for fp in self.filepaths]
-
-        self.set_fullsize(self.inputpaths[step]['data'])
-        self.set_blocksize()
-        self.set_blockmargin()
-        if '{b' in self.inputpaths[step]['data']:
-            self._blocks = self.set_blocks_from_files(self.inputpaths[step]['data'], self.outputpaths[step]['blockfiles'])
-            self._blocks0 = self.set_blocks_from_files(self.inputpaths[step]['data'], self.outputpaths[step]['blockfiles'], blocks0=True)
-        else:
-            self._blocks = self.set_blocks(self.outputpaths[step]['blockfiles'])
-            self._blocks0 = self.set_blocks(self.outputpaths[step]['blockfiles'], blocks0=True)
->>>>>>> 98c76360
 
     def set_fullsize(self, image_in, fullsize={}):
 
         if image_in:
-<<<<<<< HEAD
-=======
-            if '{b' in image_in:
-                image_in = self.filepaths[0]
->>>>>>> 98c76360
             im = Image(image_in, permission='r')
             im.load(load_data=False)
             im.close()
@@ -295,7 +261,6 @@
         from stapl3d.preprocessing import shading
         stops = []
         for filepath in self.filepaths:
-<<<<<<< HEAD
             if '.czi' in filepath:
                 from stapl3d.preprocessing import shading
                 iminfo = shading.get_image_info(filepath)
@@ -306,10 +271,6 @@
                 props = im.get_props()
                 stops.append(props['shape'])
                 im.close()
-=======
-            iminfo = shading.get_image_info(filepath)
-            stops.append(iminfo['dims_zyxc'])
->>>>>>> 98c76360
 
         # starts = [dict(zip(axlab, [0] * len(axlab))) for imsize in imsizes]
         # stops = [dict(zip(axlab, imsize)) for imsize in imsizes]
@@ -545,12 +506,8 @@
     def _split_with_combinechannels(self, block):
         """Average membrane and nuclear channels and write as blocks."""
 
-<<<<<<< HEAD
         """
         reps = {'b': block} if '{b}' in self.inputs['data'] else {}
-=======
-        reps = {'b': block} if '{b' in self.image_in else {}
->>>>>>> 98c76360
         inputs = self._prep_paths(self.inputs, reps=reps)
         reps = {'b': block} if '{b}' in self.outputs['data'] else {}
         outputs = self._prep_paths(self.outputs, reps=reps)
@@ -560,11 +517,7 @@
         outputs = self._prep_paths(self.outputs, reps={'b': block})
 
         # INPUT
-<<<<<<< HEAD
         if self.filepaths:
-=======
-        if '{b' in self.image_in:
->>>>>>> 98c76360
             infile = self.filepaths[block]
         else:
             infile = inputs['data'].format(b=block)
